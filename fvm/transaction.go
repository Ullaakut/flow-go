--- conflicted
+++ resolved
@@ -1,20 +1,6 @@
 package fvm
 
 import (
-<<<<<<< HEAD
-=======
-	"encoding/json"
-	"errors"
-	"fmt"
-	"io/ioutil"
-	"path"
-	"time"
-
-	"github.com/onflow/cadence/runtime"
-	"github.com/onflow/cadence/runtime/common"
-	"github.com/onflow/cadence/runtime/interpreter"
-	"github.com/onflow/cadence/runtime/sema"
->>>>>>> e8dda906
 	"github.com/opentracing/opentracing-go"
 
 	"github.com/onflow/flow-go/fvm/programs"
@@ -69,300 +55,4 @@
 	}
 
 	return nil
-<<<<<<< HEAD
-=======
-}
-
-type TransactionInvocator struct {
-	logger zerolog.Logger
-}
-
-func NewTransactionInvocator(logger zerolog.Logger) *TransactionInvocator {
-	return &TransactionInvocator{
-		logger: logger,
-	}
-}
-
-func (i *TransactionInvocator) Process(
-	vm *VirtualMachine,
-	ctx *Context,
-	proc *TransactionProcedure,
-	sth *state.StateHolder,
-	programs *programs.Programs,
-) error {
-
-	var span opentracing.Span
-
-	if ctx.Tracer != nil && proc.TraceSpan != nil {
-		span = ctx.Tracer.StartSpanFromParent(proc.TraceSpan, trace.FVMExecuteTransaction)
-		span.LogFields(
-			traceLog.String("transaction.ID", proc.ID.String()),
-		)
-		defer span.Finish()
-	}
-
-	var err error
-	var env *hostEnv
-	var blockHeight uint64
-	if ctx.BlockHeader != nil {
-		blockHeight = ctx.BlockHeader.Height
-	}
-
-	var predeclaredValues []runtime.ValueDeclaration
-
-	if ctx.AccountFreezeAvailable {
-
-		setAccountFrozen := runtime.ValueDeclaration{
-			Name: "setAccountFrozen",
-			Type: &sema.FunctionType{
-				Parameters: []*sema.Parameter{
-					{
-						Label:          sema.ArgumentLabelNotRequired,
-						Identifier:     "account",
-						TypeAnnotation: sema.NewTypeAnnotation(&sema.AddressType{}),
-					},
-					{
-						Label:          sema.ArgumentLabelNotRequired,
-						Identifier:     "frozen",
-						TypeAnnotation: sema.NewTypeAnnotation(sema.BoolType),
-					},
-				},
-				ReturnTypeAnnotation: &sema.TypeAnnotation{
-					Type: sema.VoidType,
-				},
-			},
-			Kind:           common.DeclarationKindFunction,
-			IsConstant:     true,
-			ArgumentLabels: nil,
-			Value: interpreter.NewHostFunctionValue(
-				func(invocation interpreter.Invocation) interpreter.Value {
-					address, ok := invocation.Arguments[0].(interpreter.AddressValue)
-					if !ok {
-						panic(errors.New("first argument must be an address"))
-					}
-
-					frozen, ok := invocation.Arguments[1].(interpreter.BoolValue)
-					if !ok {
-						panic(errors.New("second argument must be a boolean"))
-					}
-
-					err := env.SetAccountFrozen(common.Address(address), bool(frozen))
-					if err != nil {
-						panic(fmt.Errorf("cannot set account frozen: %w", err))
-					}
-
-					return interpreter.VoidValue{}
-				},
-			),
-		}
-
-		predeclaredValues = append(predeclaredValues, setAccountFrozen)
-	}
-
-	retry := false
-
-	numberOfRetries := 0
-	parentState := sth.State()
-	childState := sth.NewChild()
-	defer func() {
-		if mergeError := parentState.MergeState(childState); mergeError != nil {
-			panic(mergeError)
-		}
-		sth.SetActiveState(parentState)
-	}()
-
-	for numberOfRetries = 0; numberOfRetries < int(ctx.MaxNumOfTxRetries); numberOfRetries++ {
-		if retry {
-			// rest state
-			sth.SetActiveState(parentState)
-			childState = sth.NewChild()
-			// force cleanup if retries
-			programs.ForceCleanup()
-
-			i.logger.Warn().
-				Str("txHash", proc.ID.String()).
-				Uint64("blockHeight", blockHeight).
-				Int("retries_count", numberOfRetries).
-				Uint64("ledger_interaction_used", sth.State().InteractionUsed()).
-				Msg("retrying transaction execution")
-
-			// reset error part of proc
-			// Warning right now the tx requires retry logic doesn't change
-			// anything on state but we might want to revert the state changes (or not commiting)
-			// if we decided to expand it furthur.
-			proc.Err = nil
-			proc.Logs = make([]string, 0)
-			proc.Events = make([]flow.Event, 0)
-			proc.ServiceEvents = make([]flow.Event, 0)
-		}
-		env, err = newEnvironment(*ctx, vm, sth, programs)
-		// env construction error is fatal
-		if err != nil {
-			return err
-		}
-		env.setTransaction(proc.Transaction, proc.TxIndex)
-		env.setTraceSpan(span)
-
-		location := common.TransactionLocation(proc.ID[:])
-
-		err = vm.Runtime.ExecuteTransaction(
-			runtime.Script{
-				Source:    proc.Transaction.Script,
-				Arguments: proc.Transaction.Arguments,
-			},
-			runtime.Context{
-				Interface:         env,
-				Location:          location,
-				PredeclaredValues: predeclaredValues,
-			},
-		)
-
-		// break the loop
-		if !i.requiresRetry(err, proc) {
-			break
-		}
-
-		retry = true
-		proc.Retried++
-	}
-
-	// (for future) panic if we tried several times and still failing
-	// if numberOfTries == maxNumberOfRetries {
-	// 	panic(err)
-	// }
-
-	var txError error
-
-	// failed transaction path
-	if err != nil {
-		txError = err
-	}
-
-	// applying contract changes
-	// this writes back the contract contents to accounts
-	// if any error occurs we fail the tx
-	updatedKeys, err := env.Commit()
-	if err != nil && txError == nil {
-		txError = err
-	}
-
-	// based on the contract updates we decide how to clean up the programs
-	// for failed transactions we also do the same as
-	// transaction without any deployed contracts
-	programs.Cleanup(updatedKeys)
-
-	if txError != nil {
-		// drop delta
-		childState.View().DropDelta()
-		// if tx fails just do clean up
-		programs.Cleanup(nil)
-		i.logger.Info().
-			Str("txHash", proc.ID.String()).
-			Uint64("blockHeight", blockHeight).
-			Uint64("ledgerInteractionUsed", sth.State().InteractionUsed()).
-			Msg("transaction executed with error")
-		return txError
-	}
-
-	proc.Events = env.getEvents()
-	proc.ServiceEvents = env.getServiceEvents()
-	proc.Logs = env.getLogs()
-
-	i.logger.Info().
-		Str("txHash", proc.ID.String()).
-		Uint64("blockHeight", blockHeight).
-		Uint64("ledgerInteractionUsed", sth.State().InteractionUsed()).
-		Int("retried", proc.Retried).
-		Msg("transaction executed successfully")
-
-	return nil
-}
-
-// requiresRetry returns true for transactions that has to be rerun
-// this is an additional check which was introduced
-func (i *TransactionInvocator) requiresRetry(err error, proc *TransactionProcedure) bool {
-	// if no error no retry
-	if err == nil {
-		return false
-	}
-
-	// Only consider runtime errors,
-	// in particular only consider parsing/checking errors
-
-	var runtimeErr runtime.Error
-	if !errors.As(err, &runtimeErr) {
-		return false
-	}
-
-	var parsingCheckingError *runtime.ParsingCheckingError
-	if !errors.As(err, &parsingCheckingError) {
-		return false
-	}
-
-	// Only consider errors in deployed contracts.
-
-	checkerError, ok := parsingCheckingError.Err.(*sema.CheckerError)
-	if !ok {
-		return false
-	}
-
-	var foundImportedProgramError bool
-
-	for _, checkingErr := range checkerError.Errors {
-		importedProgramError, ok := checkingErr.(*sema.ImportedProgramError)
-		if !ok {
-			continue
-		}
-
-		_, ok = importedProgramError.Location.(common.AddressLocation)
-		if !ok {
-			continue
-		}
-
-		foundImportedProgramError = true
-		break
-	}
-
-	if !foundImportedProgramError {
-		return false
-	}
-
-	i.dumpRuntimeError(runtimeErr, proc)
-	return true
-}
-
-// logRuntimeError logs run time errors into a file
-// This is a temporary measure.
-func (i *TransactionInvocator) dumpRuntimeError(runtimeErr runtime.Error, procedure *TransactionProcedure) {
-
-	codesJSON, err := json.Marshal(runtimeErr.Codes)
-	if err != nil {
-		i.logger.Error().Err(err).Msg("cannot marshal codes JSON")
-	}
-	programsJSON, err := json.Marshal(runtimeErr.Programs)
-	if err != nil {
-		i.logger.Error().Err(err).Msg("cannot marshal programs JSON")
-	}
-
-	t := time.Now().UnixNano()
-
-	codesPath := path.Join(extralog.ExtraLogDumpPath, fmt.Sprintf("%s-codes-%d", procedure.ID.String(), t))
-	programsPath := path.Join(extralog.ExtraLogDumpPath, fmt.Sprintf("%s-programs-%d", procedure.ID.String(), t))
-
-	err = ioutil.WriteFile(codesPath, codesJSON, 0700)
-	if err != nil {
-		i.logger.Error().Err(err).Msg("cannot write codes json")
-	}
-
-	err = ioutil.WriteFile(programsPath, programsJSON, 0700)
-	if err != nil {
-		i.logger.Error().Err(err).Msg("cannot write programs json")
-	}
-
-	i.logger.Error().
-		Str("txHash", procedure.ID.String()).
-		Str("codes", string(codesJSON)).
-		Str("programs", string(programsJSON)).
-		Msg("checking failed")
->>>>>>> e8dda906
 }