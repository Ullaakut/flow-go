package fvm

import (
	"fmt"

	"github.com/onflow/flow-go/model/flow"
)

const deductTransactionFeeTransactionTemplate = `
import FlowServiceAccount from 0x%s

transaction {
  prepare(account: AuthAccount) {
 	FlowServiceAccount.deductTransactionFee(account)
  }
}
`

<<<<<<< HEAD
=======
func deductAccountCreationFeeTransaction(
	accountAddress, serviceAddress flow.Address,
	restrictedAccountCreationEnabled bool,
) *TransactionProcedure {
	var script string

	if restrictedAccountCreationEnabled {
		script = deductAccountCreationFeeWithAllowlistTransactionTemplate
	} else {
		script = deductAccountCreationFeeTransactionTemplate
	}

	tx := flow.NewTransactionBody().
		SetScript([]byte(fmt.Sprintf(script, serviceAddress))).
		AddAuthorizer(accountAddress)

	return Transaction(tx, 0)
}

>>>>>>> 115ccee9
func deductTransactionFeeTransaction(accountAddress, serviceAddress flow.Address) *TransactionProcedure {
	return Transaction(
		flow.NewTransactionBody().
			SetScript([]byte(fmt.Sprintf(deductTransactionFeeTransactionTemplate, serviceAddress))).
			AddAuthorizer(accountAddress),
		0,
	)
}<|MERGE_RESOLUTION|>--- conflicted
+++ resolved
@@ -16,28 +16,6 @@
 }
 `
 
-<<<<<<< HEAD
-=======
-func deductAccountCreationFeeTransaction(
-	accountAddress, serviceAddress flow.Address,
-	restrictedAccountCreationEnabled bool,
-) *TransactionProcedure {
-	var script string
-
-	if restrictedAccountCreationEnabled {
-		script = deductAccountCreationFeeWithAllowlistTransactionTemplate
-	} else {
-		script = deductAccountCreationFeeTransactionTemplate
-	}
-
-	tx := flow.NewTransactionBody().
-		SetScript([]byte(fmt.Sprintf(script, serviceAddress))).
-		AddAuthorizer(accountAddress)
-
-	return Transaction(tx, 0)
-}
-
->>>>>>> 115ccee9
 func deductTransactionFeeTransaction(accountAddress, serviceAddress flow.Address) *TransactionProcedure {
 	return Transaction(
 		flow.NewTransactionBody().
