--- conflicted
+++ resolved
@@ -318,17 +318,7 @@
 	panic("ReadLinked not expected")
 }
 
-<<<<<<< HEAD
-func (e *ErrorReturningRuntime) InvokeContractFunction(
-	contractLocation common.AddressLocation,
-	functionName string,
-	arguments []interpreter.Value,
-	argumentTypes []sema.Type,
-	context runtime.Context,
-) (cadence.Value, error) {
-=======
 func (e *ErrorReturningRuntime) InvokeContractFunction(_ common.AddressLocation, _ string, _ []interpreter.Value, _ []sema.Type, _ runtime.Context) (cadence.Value, error) {
->>>>>>> 7134edea
 	panic("InvokeContractFunction not expected")
 }
 
