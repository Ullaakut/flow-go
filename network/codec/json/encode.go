// (c) 2019 Dapper Labs - ALL RIGHTS RESERVED

package json

import (
	"encoding/json"

	"github.com/pkg/errors"

	"github.com/dapperlabs/flow-go/model/coldstuff"
	"github.com/dapperlabs/flow-go/model/messages"

	"github.com/dapperlabs/flow-go/model/flow"
	"github.com/dapperlabs/flow-go/model/libp2p/message"
	"github.com/dapperlabs/flow-go/model/trickle"
)

func encode(v interface{}) (*Envelope, error) {

	// determine the message type
	var code uint8
	switch v.(type) {

	case *trickle.Ping:
		code = CodePing
	case *trickle.Pong:
		code = CodePong
	case *trickle.Auth:
		code = CodeAuth
	case *trickle.Announce:
		code = CodeAnnounce
	case *trickle.Request:
		code = CodeRequest
	case *trickle.Response:
		code = CodeResponse
	case *message.Echo:
		code = CodeEcho

	// Consensus
	case *messages.BlockProposal:
		code = CodeBlockProposal
	case *messages.BlockVote:
		code = CodeBlockVote
	case *coldstuff.Commit:
		code = CodeBlockCommit

	// Cluster consensus
	case *messages.ClusterBlockProposal:
		code = CodeClusterBlockProposal
	case *messages.ClusterBlockVote:
		code = CodeClusterBlockVote
	case *messages.ClusterBlockRequest:
		code = CodeClusterBlockRequest
	case *messages.ClusterBlockResponse:
		code = CodeClusterBlockResponse

	case *flow.CollectionGuarantee:
		code = CodeCollectionGuarantee
	case *flow.TransactionBody:
		code = CodeTransactionBody
	case *flow.Transaction:
		code = CodeTransaction

	case *flow.Block:
		code = CodeBlock

	case *messages.CollectionRequest:
		code = CodeCollectionRequest
	case *messages.CollectionResponse:
		code = CodeCollectionResponse

	case *flow.ExecutionReceipt:
		code = CodeExecutionReceipt
	case *messages.ExecutionStateRequest:
		code = CodeExecutionStateRequest
	case *messages.ExecutionStateResponse:
		code = CodeExecutionStateResponse
	case *messages.ChunkDataPackRequest:
		code = CodeChunkDataPackRequest
	case *messages.ChunkDataPackResponse:
		code = CodeChunkDataPackResponse
<<<<<<< HEAD
	case *messages.ExecutionStateSyncRequest:
		code = CodeExecutionStateSyncRequest
	case *messages.ExecutionStateDelta:
		code = CodeExecutionStateDelta
	case *execution.CompleteBlock:
		code = CodeExecutionCompleteBlock
=======
>>>>>>> a47c9e64

	default:
		return nil, errors.Errorf("invalid encode type (%T)", v)
	}

	// encode the payload
	data, err := json.Marshal(v)
	if err != nil {
		return nil, errors.Wrap(err, "could not encode payload")
	}

	env := Envelope{
		Code: code,
		Data: data,
	}

	return &env, nil
}<|MERGE_RESOLUTION|>--- conflicted
+++ resolved
@@ -79,15 +79,10 @@
 		code = CodeChunkDataPackRequest
 	case *messages.ChunkDataPackResponse:
 		code = CodeChunkDataPackResponse
-<<<<<<< HEAD
 	case *messages.ExecutionStateSyncRequest:
 		code = CodeExecutionStateSyncRequest
 	case *messages.ExecutionStateDelta:
 		code = CodeExecutionStateDelta
-	case *execution.CompleteBlock:
-		code = CodeExecutionCompleteBlock
-=======
->>>>>>> a47c9e64
 
 	default:
 		return nil, errors.Errorf("invalid encode type (%T)", v)
