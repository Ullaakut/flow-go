--- conflicted
+++ resolved
@@ -51,7 +51,6 @@
 		}).
 		Module("computation manager", func(node *cmd.FlowNodeBuilder) error {
 			rt := runtime.NewInterpreterRuntime()
-
 			vm, err := virtualmachine.New(rt)
 			if err != nil {
 				return err
@@ -59,10 +58,7 @@
 
 			computationManager = computation.New(
 				node.Logger,
-<<<<<<< HEAD
 				node.Metrics,
-=======
->>>>>>> 7c9ac7c3
 				node.Tracer,
 				node.Me,
 				node.State,
@@ -103,19 +99,12 @@
 		Component("provider engine", func(node *cmd.FlowNodeBuilder) (module.ReadyDoneAware, error) {
 			chunkDataPacks := badger.NewChunkDataPacks(node.DB)
 			executionResults := badger.NewExecutionResults(node.DB)
-<<<<<<< HEAD
-			stateCommitments = badger.NewCommits(node.DB)
-=======
 			stateCommitments := badger.NewCommits(node.DB)
->>>>>>> 7c9ac7c3
 
 			executionState = state.NewExecutionState(
 				ledgerStorage,
 				stateCommitments,
-<<<<<<< HEAD
-=======
 				node.Blocks,
->>>>>>> 7c9ac7c3
 				chunkDataPacks,
 				executionResults,
 				node.DB,
