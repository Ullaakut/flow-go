--- conflicted
+++ resolved
@@ -58,33 +58,7 @@
 		metrics: metrics,
 	}
 
-<<<<<<< HEAD
 	err = w.ReplayOnMForest(mForest)
-
-=======
-	err = w.Replay(
-		func(forestSequencing *flattener.FlattenedForest) error {
-			rebuiltTries, err := flattener.RebuildTries(forestSequencing)
-			if err != nil {
-				return fmt.Errorf("rebuilding forest from sequenced nodes failed: %w", err)
-			}
-			err = storage.mForest.AddTries(rebuiltTries)
-			if err != nil {
-				return fmt.Errorf("adding rebuilt tries to forest failed: %w", err)
-			}
-			return nil
-		},
-		func(stateCommitment flow.StateCommitment, keys [][]byte, values [][]byte) error {
-			_, err = storage.mForest.Update(stateCommitment, keys, values)
-			// _, err := trie.UpdateRegisters(keys, values, stateCommitment)
-			return err
-		},
-		func(stateCommitment flow.StateCommitment) error {
-			storage.mForest.RemoveTrie(stateCommitment)
-			return nil
-		},
-	)
->>>>>>> f34f1332
 	if err != nil {
 		return nil, fmt.Errorf("cannot restore LedgerWAL: %w", err)
 	}
