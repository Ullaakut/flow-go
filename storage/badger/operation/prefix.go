// (c) 2019 Dapper Labs - ALL RIGHTS RESERVED

package operation

import (
	"encoding/binary"
	"fmt"

	"github.com/onflow/flow-go/model/flow"
)

const (

	// codes for special database markers
	codeMax = 1 // keeps track of the maximum key size

	// codes for views with special meaning
	codeStartedView           = 10 // latest view hotstuff started
	codeVotedView             = 11 // latest view hotstuff voted on
	codeRootQuorumCertificate = 12

	// code for heights with special meaning
	codeFinalizedHeight         = 20 // latest finalized block height
	codeSealedHeight            = 21 // latest sealed block height
	codeClusterHeight           = 22 // latest finalized height on cluster
	codeExecutedBlock           = 23 // latest executed block with max height
	codeRootHeight              = 24 // the height of the first loaded block
	codeLastCompleteBlockHeight = 25 // the height of the last block for which all collections were received

	// codes for single entity storage
	// 31 was used for identities before epochs
	codeHeader               = 30
	codeGuarantee            = 32
	codeSeal                 = 33
	codeTransaction          = 34
	codeCollection           = 35
	codeExecutionResult      = 36
	codeExecutionReceiptMeta = 36
	codeResultApproval       = 37
	codeChunk                = 38

	// codes for indexing single identifier by identifier
	codeHeightToBlock       = 40 // index mapping height to block ID
	codeBlockToSeal         = 41 // index mapping a block its last payload seal
	codeCollectionReference = 42 // index reference block ID for collection
	codeBlockValidity       = 43 // validity of block per HotStuff

	// codes for indexing multiple identifiers by identifier
	// NOTE: 51 was used for identity indexes before epochs
	codeBlockChildren       = 50 // index mapping block ID to children blocks
	codePayloadGuarantees   = 52 // index mapping block ID to payload guarantees
	codePayloadSeals        = 53 // index mapping block ID to payload seals
	codeCollectionBlock     = 54 // index mapping collection ID to block ID
	codeOwnBlockReceipt     = 55 // index mapping block ID to execution receipt ID for execution nodes
	codeBlockEpochStatus    = 56 // index mapping block ID to epoch status
	codePayloadReceipts     = 57 // index mapping block ID  to payload receipts
	codePayloadResults      = 58 // index mapping block ID to payload results
	codeAllBlockReceipts    = 59 // index mapping of blockID to multiple receipts
	codeIndexBlockByChunkID = 60 // index mapping chunk ID to block ID

	// codes related to epoch information
<<<<<<< HEAD
	codeEpochSetup     = 60 // EpochSetup service event, keyed by ID
	codeEpochCommit    = 61 // EpochCommit service event, keyed by ID
	codeDKGPrivateInfo = 62 // DKGPrivateInfo, keyed by epoch counter
=======
	codeEpochSetup  = 61 // EpochSetup service event, keyed by ID
	codeEpochCommit = 62 // EpochCommit service event, keyed by ID
>>>>>>> d2f1f8d6

	// job queue consumers and producers
	codeJobConsumerProcessed = 70
	codeJobQueue             = 71
	codeJobQueuePointer      = 72

	// legacy codes (should be cleaned up)
	codeChunkDataPack                = 100
	codeCommit                       = 101
	codeEvent                        = 102
	codeExecutionStateInteractions   = 103
	codeTransactionResult            = 104
	codeFinalizedCluster             = 105
	codeServiceEvent                 = 106
	codeIndexCollection              = 200
	codeIndexExecutionResultByBlock  = 202
	codeIndexCollectionByTransaction = 203
	codeIndexResultApprovalByChunk   = 204

	// internal failure information that should be preserved across restarts
	codeExecutionFork = 254
)

func makePrefix(code byte, keys ...interface{}) []byte {
	prefix := make([]byte, 1)
	prefix[0] = code
	for _, key := range keys {
		prefix = append(prefix, b(key)...)
	}
	return prefix
}

func b(v interface{}) []byte {
	switch i := v.(type) {
	case uint8:
		return []byte{i}
	case uint32:
		b := make([]byte, 4)
		binary.BigEndian.PutUint32(b, i)
		return b
	case uint64:
		b := make([]byte, 8)
		binary.BigEndian.PutUint64(b, i)
		return b
	case string:
		return []byte(i)
	case flow.Role:
		return []byte{byte(i)}
	case flow.Identifier:
		return i[:]
	case flow.ChainID:
		return []byte(i)
	default:
		panic(fmt.Sprintf("unsupported type to convert (%T)", v))
	}
}<|MERGE_RESOLUTION|>--- conflicted
+++ resolved
@@ -59,14 +59,9 @@
 	codeIndexBlockByChunkID = 60 // index mapping chunk ID to block ID
 
 	// codes related to epoch information
-<<<<<<< HEAD
-	codeEpochSetup     = 60 // EpochSetup service event, keyed by ID
-	codeEpochCommit    = 61 // EpochCommit service event, keyed by ID
-	codeDKGPrivateInfo = 62 // DKGPrivateInfo, keyed by epoch counter
-=======
-	codeEpochSetup  = 61 // EpochSetup service event, keyed by ID
-	codeEpochCommit = 62 // EpochCommit service event, keyed by ID
->>>>>>> d2f1f8d6
+	codeEpochSetup     = 61 // EpochSetup service event, keyed by ID
+	codeEpochCommit    = 62 // EpochCommit service event, keyed by ID
+	codeDKGPrivateInfo = 63 // DKGPrivateInfo, keyed by epoch counter
 
 	// job queue consumers and producers
 	codeJobConsumerProcessed = 70
