--- conflicted
+++ resolved
@@ -25,13 +25,8 @@
 			{NodeID: flow.Identifier{0x03}, Address: "a3", Role: flow.Role(3), Stake: 3},
 		}
 
-<<<<<<< HEAD
-		err := db.Update(InsertNewIdentities(hash, expected))
-		require.Nil(t, err)
-=======
 	err = db.Update(InsertIdentities(hash, expected))
 	require.Nil(t, err)
->>>>>>> f09882ed
 
 		var actual flow.IdentityList
 		err = db.View(RetrieveIdentities(hash, &actual))
