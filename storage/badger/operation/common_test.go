--- conflicted
+++ resolved
@@ -27,7 +27,6 @@
 
 func setUp(t *testing.T) *badger.DB {
 	dir := filepath.Join(os.TempDir(), fmt.Sprintf("flow-test-db-%d", rand.Uint64()))
-	defer os.RemoveAll(dir)
 	db, err := badger.Open(badger.DefaultOptions(dir).WithLogger(nil))
 	require.Nil(t, err)
 	return db
@@ -54,6 +53,8 @@
 	})
 
 	assert.Equal(t, act, val)
+
+	defer os.RemoveAll(dir)
 }
 
 func TestInsertDuplicate(t *testing.T) {
@@ -80,18 +81,13 @@
 	err = db.Update(insert(key, e2))
 	require.Error(t, err)
 	require.Equal(t, err, storage.DifferentDataErr)
+
+	defer os.RemoveAll(dir)
 }
 
 func TestUpdateValid(t *testing.T) {
 
-<<<<<<< HEAD
 	db := setUp(t)
-=======
-	dir := filepath.Join(os.TempDir(), fmt.Sprintf("flow-test-db-%d", rand.Uint64()))
-	defer os.RemoveAll(dir)
-	db, err := badger.Open(badger.DefaultOptions(dir).WithLogger(nil))
-	require.Nil(t, err)
->>>>>>> 7413e670
 
 	e := Entity{ID: 1337}
 	key := []byte{0x01, 0x02, 0x03}
@@ -116,6 +112,8 @@
 	})
 
 	assert.Equal(t, act, val)
+
+	defer os.RemoveAll(dir)
 }
 
 func TestUpdateMissing(t *testing.T) {
@@ -124,14 +122,7 @@
 
 func TestRetrieveValid(t *testing.T) {
 
-<<<<<<< HEAD
 	db := setUp(t)
-=======
-	dir := filepath.Join(os.TempDir(), fmt.Sprintf("flow-test-db-%d", rand.Uint64()))
-	defer os.RemoveAll(dir)
-	db, err := badger.Open(badger.DefaultOptions(dir).WithLogger(nil))
-	require.Nil(t, err)
->>>>>>> 7413e670
 
 	e := Entity{ID: 1337}
 	key := []byte{0x01, 0x02, 0x03}
@@ -148,6 +139,8 @@
 	require.Nil(t, err)
 
 	assert.Equal(t, act, e)
+
+	defer os.RemoveAll(dir)
 }
 
 func TestRetrieveMissing(t *testing.T) {
