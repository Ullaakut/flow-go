--- conflicted
+++ resolved
@@ -78,13 +78,8 @@
 		ancestorID := header.ParentID
 		for ancestorID != finalID {
 
-<<<<<<< HEAD
-			// check the payload validity
-			err = checkExtendPayload(tx, &block, m.state.validationBlocks)
-=======
 			var ancestor flow.Header
 			err = operation.RetrieveHeader(ancestorID, &ancestor)(tx)
->>>>>>> 826cdb49
 			if err != nil {
 				return fmt.Errorf("could not get block's ancestor from state (%x): %w", ancestorID, err)
 			}
@@ -290,94 +285,4 @@
 	}
 
 	return nil
-<<<<<<< HEAD
-}
-
-func checkExtendHeader(tx *badger.Txn, header *flow.Header) error {
-
-	// get the boundary number of the finalized state
-	var boundary uint64
-	err := operation.RetrieveBoundary(&boundary)(tx)
-	if err != nil {
-		return fmt.Errorf("could not get boundary: %w", err)
-	}
-
-	// get the hash of the latest finalized block
-	var finalID flow.Identifier
-	err = operation.RetrieveNumber(boundary, &finalID)(tx)
-	if err != nil {
-		return fmt.Errorf("could not retrieve hash: %w", err)
-	}
-
-	// trace back from new block until we find a block that has the latest
-	// finalized block as its parent
-	height := header.Height
-	ancestorID := header.ParentID
-	for ancestorID != finalID {
-
-		// get the parent of the block we current look at
-		var ancestor flow.Header
-		err = operation.RetrieveHeader(ancestorID, &ancestor)(tx)
-		if err != nil {
-			return fmt.Errorf("could not get block's ancestor from state (%x): %w", ancestorID, err)
-		}
-
-		// check that the parent is one less in height than previous block; this
-		// is redundant for all but the first check, but cheap, and makes the
-		// code a lot simpler
-		if height != ancestor.Height+1 {
-			return fmt.Errorf("block needs height equal to ancestor height+1 (%d != %d+1)", height, ancestor.Height)
-		}
-
-		// check if the ancestor is unfinalized, but already behind the last finalized height (orphaned fork)
-		if ancestor.Height < boundary {
-			return fmt.Errorf("block doesn't connect to finalized state (%d < %d), ancestorID (%v)", ancestor.Height, boundary, ancestorID)
-		}
-
-		// forward to next parent
-		ancestorID = ancestor.ParentID
-		height = ancestor.Height
-	}
-
-	return nil
-}
-
-func checkExtendPayload(tx *badger.Txn, block *flow.Block, validationBlocks uint64) error {
-
-	// currently we don't support identities except for genesis block
-	if len(block.Payload.Identities) > 0 {
-		return fmt.Errorf("extend block has identities")
-	}
-
-	// we check contents for duplicates from parent height and block ID
-	height := block.Header.Height - 1
-	blockID := block.Header.ParentID
-
-	// all the way back to parent height minus validation blocks
-	limit := height - validationBlocks
-	if limit > height { // overflow check
-		limit = 0
-	}
-
-	// check we have no duplicate guarantees
-	err := operation.VerifyGuaranteePayload(height, limit, blockID, flow.GetIDs(block.Payload.Guarantees))(tx)
-	if errors.Is(err, storage.ErrAlreadyIndexed) {
-		return fmt.Errorf("found duplicate guarantee in payload: %w", err)
-	}
-	if err != nil {
-		return fmt.Errorf("could not verify guarantee payload: %w", err)
-	}
-
-	// check we have no duplicate block seals
-	err = operation.VerifySealPayload(height, limit, blockID, flow.GetIDs(block.Payload.Seals))(tx)
-	if errors.Is(err, storage.ErrAlreadyIndexed) {
-		return fmt.Errorf("found duplicate seal in payload: %w", err)
-	}
-	if err != nil {
-		return fmt.Errorf("could not verify seal payload: %w", err)
-	}
-
-	return nil
-=======
->>>>>>> 826cdb49
 }