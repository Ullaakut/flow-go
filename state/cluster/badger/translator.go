package badger

import (
	"fmt"

	"github.com/dapperlabs/flow-go/model/flow"
<<<<<<< HEAD
=======
	"github.com/dapperlabs/flow-go/state/protocol"
>>>>>>> 5962b130
	"github.com/dapperlabs/flow-go/storage"
)

// Translator is a translation layer that determines the reference block on
// the main chain for a given cluster block, using the reference block from
// the cluster block's payload.
type Translator struct {
	payloads storage.ClusterPayloads
<<<<<<< HEAD
}

// NewTranslator returns a new block ID translator.
func NewTranslator(payloads storage.ClusterPayloads) *Translator {
=======
	state    protocol.State
}

// NewTranslator returns a new block ID translator.
func NewTranslator(payloads storage.ClusterPayloads, state protocol.State) *Translator {
>>>>>>> 5962b130
	translator := &Translator{
		payloads: payloads,
		state:    state,
	}
	return translator
}

// Translate retrieves the reference main-chain block ID for the given cluster
// block ID.
func (t *Translator) Translate(blockID flow.Identifier) (flow.Identifier, error) {

	payload, err := t.payloads.ByBlockID(blockID)
	if err != nil {
		return flow.ZeroID, fmt.Errorf("could not retrieve reference block payload: %w", err)
	}

	// if a reference block is specified, use that
	if payload.ReferenceBlockID != flow.ZeroID {
		return payload.ReferenceBlockID, nil
	}

	// otherwise, we are dealing with a root block, and must retrieve the
	// reference block by epoch number
	//TODO this returns the latest block in the epoch, thus will take slashing
	// into account. We don't slash yet, so this is OK short-term.
	// We should change the API boundaries a bit here, so this chain-aware
	// translation changes to be f(blockID) -> IdentityList rather than
	// f(blockID) -> blockID.
	// REF: https://github.com/dapperlabs/flow-go/issues/4655
	epochBlock, err := t.state.AtEpoch(payload.ReferenceEpoch).Head()
	if err != nil {
		return flow.ZeroID, fmt.Errorf("could not retrieve blo")
	}
	return epochBlock.ID(), nil
}<|MERGE_RESOLUTION|>--- conflicted
+++ resolved
@@ -4,10 +4,7 @@
 	"fmt"
 
 	"github.com/dapperlabs/flow-go/model/flow"
-<<<<<<< HEAD
-=======
 	"github.com/dapperlabs/flow-go/state/protocol"
->>>>>>> 5962b130
 	"github.com/dapperlabs/flow-go/storage"
 )
 
@@ -16,18 +13,11 @@
 // the cluster block's payload.
 type Translator struct {
 	payloads storage.ClusterPayloads
-<<<<<<< HEAD
-}
-
-// NewTranslator returns a new block ID translator.
-func NewTranslator(payloads storage.ClusterPayloads) *Translator {
-=======
 	state    protocol.State
 }
 
 // NewTranslator returns a new block ID translator.
 func NewTranslator(payloads storage.ClusterPayloads, state protocol.State) *Translator {
->>>>>>> 5962b130
 	translator := &Translator{
 		payloads: payloads,
 		state:    state,
