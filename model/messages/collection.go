--- conflicted
+++ resolved
@@ -21,13 +21,8 @@
 // CollectionRequest request all transactions from a collection with the given
 // fingerprint.
 type CollectionRequest struct {
-<<<<<<< HEAD
-	ID        flow.Identifier
-	Requester flow.Identifier
-=======
 	ID    flow.Identifier
 	Nonce uint64 // so that we aren't deduplicated by the network layer
->>>>>>> 16447f09
 }
 
 // CollectionResponse is a response to a request for a collection.
