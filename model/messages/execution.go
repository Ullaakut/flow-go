--- conflicted
+++ resolved
@@ -23,21 +23,12 @@
 }
 
 type ExecutionStateDelta struct {
-<<<<<<< HEAD
-	Block             *flow.Block
-	StateInteractions []*delta.Snapshot
-	StartState        flow.StateCommitment
-	EndState          flow.StateCommitment
-	Events            []flow.Event
-	TransactionErrors []flow.TransactionError
-=======
 	Block              *flow.Block
 	StateInteractions  []*delta.Snapshot
 	StartState         flow.StateCommitment
 	EndState           flow.StateCommitment
 	Events             []flow.Event
 	TransactionResults []flow.TransactionResult
->>>>>>> 8fd22951
 }
 
 func (b *ExecutionStateDelta) ID() flow.Identifier {
