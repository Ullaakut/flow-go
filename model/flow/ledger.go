package flow

<<<<<<< HEAD
// Ledger is a map of register values.
type Ledger map[string][]byte
=======
import (
	"github.com/dapperlabs/flow-go/crypto/hash"
)

// Ledger is a map of register values.
type Ledger map[string][]byte

type IntermediateRegisters struct {
	TransactionHash hash.Hash
	Registers       Ledger
	ComputeUsed     uint64
}
>>>>>>> 18f4af88
<|MERGE_RESOLUTION|>--- conflicted
+++ resolved
@@ -1,9 +1,5 @@
 package flow
 
-<<<<<<< HEAD
-// Ledger is a map of register values.
-type Ledger map[string][]byte
-=======
 import (
 	"github.com/dapperlabs/flow-go/crypto/hash"
 )
@@ -15,5 +11,4 @@
 	TransactionHash hash.Hash
 	Registers       Ledger
 	ComputeUsed     uint64
-}
->>>>>>> 18f4af88
+}