--- conflicted
+++ resolved
@@ -66,21 +66,13 @@
 }
 
 var AccountCreatedEventType types.Type = types.Event{
-<<<<<<< HEAD
 	TypeID: EventAccountCreated,
-	FieldTypes: []types.EventField{
-=======
-	Fields: []*types.Parameter{
->>>>>>> 6af4f909
-		{
-			Field: types.Field{
-				Identifier: "address",
-				Type:       types.Address{},
-			},
-			Label: "",
+	Fields: map[string]types.Field{
+		"address": {
+			Identifier: "address",
+			Type:       types.Address{},
 		},
 	},
-	Identifier: EventAccountCreated,
 }
 
 func newAccountCreatedEventFromValue(v values.Value) AccountCreatedEvent {
