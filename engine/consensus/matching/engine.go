--- conflicted
+++ resolved
@@ -1056,21 +1056,13 @@
 	}
 
 	// request missing execution results, if sealed height is low enough
-<<<<<<< HEAD
-	log.Info().
-		Int("finalized_blocks_without_result", len(missingBlocksOrderedByHeight)).
-		Msg("requesting receipts")
-	for _, blockID := range missingBlocksOrderedByHeight {
-		e.receiptRequester.Query(blockID, filter.Any)
-=======
 	if len(missingBlocksOrderedByHeight) > 0 {
 		log.Debug().
 			Int("finalized_blocks_without_result", len(missingBlocksOrderedByHeight)).
 			Msg("requesting receipts")
 		for _, blockID := range missingBlocksOrderedByHeight {
-			e.receiptRequester.EntityByID(blockID, filter.Any)
-		}
->>>>>>> b375783b
+			e.receiptRequester.Query(blockID, filter.Any)
+		}
 	}
 
 	return len(missingBlocksOrderedByHeight), nil
