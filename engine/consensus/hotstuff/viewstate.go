package hotstuff

import "github.com/dapperlabs/flow-go/engine/consensus/hotstuff/types"

type ViewState interface {
	IsSelf(id types.ID) bool
	IsSelfLeaderForView(view uint64) bool
	GetSelfIdxForView(view uint64) uint32
<<<<<<< HEAD
=======
	GetIdxOfPubKeyForView(view uint64) uint32
	LeaderForView(view uint64) types.ID
>>>>>>> 29ea0945
}<|MERGE_RESOLUTION|>--- conflicted
+++ resolved
@@ -1,14 +1,6 @@
 package hotstuff
 
-import "github.com/dapperlabs/flow-go/engine/consensus/hotstuff/types"
-
 type ViewState interface {
-	IsSelf(id types.ID) bool
 	IsSelfLeaderForView(view uint64) bool
 	GetSelfIdxForView(view uint64) uint32
-<<<<<<< HEAD
-=======
-	GetIdxOfPubKeyForView(view uint64) uint32
-	LeaderForView(view uint64) types.ID
->>>>>>> 29ea0945
 }