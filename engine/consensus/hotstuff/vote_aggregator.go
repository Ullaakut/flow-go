package hotstuff

import (
	"github.com/dapperlabs/flow-go/model/flow"
	"github.com/dapperlabs/flow-go/model/flow/identity"
	"github.com/dapperlabs/flow-go/protocol"
	"sync"

	"github.com/dapperlabs/flow-go/engine/consensus/hotstuff/types"
)

type VoteAggregator struct {
<<<<<<< HEAD
	lock  sync.RWMutex
	state protocol.State
	// For pruning
	viewToBlockMRH map[uint64]types.MRH
	// keeps track of votes whose blocks can not be found
	pendingVotes map[types.MRH][]*types.Vote
	// keeps track of votes that are valid to accumulate stakes
	incorporatedVotes map[types.MRH][]*types.Vote
	// keeps track of QCs that have been made for blocks
	createdQC map[types.MRH]*types.QuorumCertificate
	// keeps track of accumulated stakes for blocks
	blockHashToIncorporatedStakes map[types.MRH]uint64
=======
	sync.RWMutex
	pendingVotes map[types.MRH][]*types.Vote
	createdQC    map[types.MRH]*types.QuorumCertificate
	viewState    ViewState
>>>>>>> d5996e3d
}

// store pending votes
func (va *VoteAggregator) StorePendingVote(vote *types.Vote) {
	va.pendingVotes[vote.BlockMRH] = append(va.pendingVotes[vote.BlockMRH], vote)
}

<<<<<<< HEAD
// store incorporated votes and accumulate stakes
func (va *VoteAggregator) StoreIncorporatedVote(vote *types.Vote) {
	va.viewToBlockMRH[vote.View] = vote.BlockMRH
	va.incorporatedVotes[vote.BlockMRH] = append(va.incorporatedVotes[vote.BlockMRH], vote)
	va.accumulateStakes(vote)
}

// MakeQCForBlock only returns a QC if there are enough votes or the QC for the block has been made before
func (va *VoteAggregator) MakeQCForBlock(block *types.Block) *types.QuorumCertificate {
	if _, hasBuiltQC := va.createdQC[block.BlockMRH]; hasBuiltQC {
		return nil
	}
	if identities, err := va.state.AtHash(block.BlockMRH[:]).Identities(identity.HasRole(flow.RoleConsensus)); err != nil {
		qc := va.checkThresholdAndGenerateQC(block, identities)
		return qc
	} else {
		panic("can't get stake for the block")
		return nil
	}
=======
// only returns a QC if there is enough votes and it never makes such QC before
func (va *VoteAggregator) StoreAndMakeQCForIncorporatedVote(v *types.Vote, b *types.BlockProposal) (*types.QuorumCertificate, bool) {
	panic("TODO")
}

func (va *VoteAggregator) BuildQCForBlockProposal(b *types.BlockProposal) (*types.QuorumCertificate, bool) {
	panic("TODO")
>>>>>>> d5996e3d
}

// BuildQCOnReceivingBlock handles pending votes if there are any and then try to make a QC
// returns nil if there are no pending votes or the accumulated stakes are not enough to build a QC
func (va *VoteAggregator) BuildQCOnReceivingBlock(block *types.Block) *types.QuorumCertificate {
	if _, hasPendingVotes := va.pendingVotes[block.BlockMRH]; hasPendingVotes {
		va.handlePendingVotesForBlock(block.BlockMRH)
		return va.MakeQCForBlock(block)
	}

	// there are no pending votes, no need to create a QC
	return nil
}

// garbage collection by view
func (va *VoteAggregator) PruneByView(view uint64) {
	blockMRH := va.viewToBlockMRH[view]
	delete(va.viewToBlockMRH, view)
	delete(va.pendingVotes, blockMRH)
	delete(va.incorporatedVotes, blockMRH)
	delete(va.blockHashToIncorporatedStakes, blockMRH)
	delete(va.createdQC, blockMRH)
}

// move pending votes to incorporated votes and accumulate stakes
func (va *VoteAggregator) handlePendingVotesForBlock(blockMRH types.MRH) {
	for _, vote := range va.pendingVotes[blockMRH] {
		va.StoreIncorporatedVote(vote)
	}
}

func (va *VoteAggregator) accumulateStakes(vote *types.Vote) {
	if identities, err := va.state.AtHash(vote.BlockMRH[:]).Identities(identity.HasRole(flow.RoleConsensus)); err != nil {
		voteSender := identities.Get(uint(vote.Signature.SignerIdx))
		va.blockHashToIncorporatedStakes[vote.BlockMRH] += voteSender.Stake
	}
}

// build a QC when reaching the vote threshold
func (va *VoteAggregator) checkThresholdAndGenerateQC(block *types.Block, identities flow.IdentityList) *types.QuorumCertificate {
	voteThreshold := identities.TotalStake()*2/3 + 1
	// upon receipt of sufficient votes (in terms of stake)
	if va.blockHashToIncorporatedStakes[block.BlockMRH] >= voteThreshold {
		sigs := getSigsSliceFromVotes(va.pendingVotes[block.BlockMRH])
		qc := va.buildQC(block, sigs, identities)

		return qc
	}

	return nil
}

func getSigsSliceFromVotes(votes []*types.Vote) []*types.Signature {
	var signatures = make([]*types.Signature, len(votes))
	for i, vote := range votes {
		signatures[i] = &vote.Signature
	}

	return signatures
}

func (va *VoteAggregator) buildQC(block *types.Block, sigs []*types.Signature, identities flow.IdentityList) *types.QuorumCertificate {
	qc := types.NewQC(block, sigs, uint32(identities.Count()))
	va.createdQC[block.BlockMRH] = qc

	return qc
}<|MERGE_RESOLUTION|>--- conflicted
+++ resolved
@@ -1,18 +1,17 @@
 package hotstuff
 
 import (
+	"github.com/dapperlabs/flow-go/engine/consensus/hotstuff/types"
 	"github.com/dapperlabs/flow-go/model/flow"
 	"github.com/dapperlabs/flow-go/model/flow/identity"
-	"github.com/dapperlabs/flow-go/protocol"
+	protocol "github.com/dapperlabs/flow-go/protocol/badger"
 	"sync"
-
-	"github.com/dapperlabs/flow-go/engine/consensus/hotstuff/types"
 )
 
 type VoteAggregator struct {
-<<<<<<< HEAD
-	lock  sync.RWMutex
-	state protocol.State
+	lock          sync.RWMutex
+	protocolState protocol.State
+	viewState     ViewState
 	// For pruning
 	viewToBlockMRH map[uint64]types.MRH
 	// keeps track of votes whose blocks can not be found
@@ -23,12 +22,6 @@
 	createdQC map[types.MRH]*types.QuorumCertificate
 	// keeps track of accumulated stakes for blocks
 	blockHashToIncorporatedStakes map[types.MRH]uint64
-=======
-	sync.RWMutex
-	pendingVotes map[types.MRH][]*types.Vote
-	createdQC    map[types.MRH]*types.QuorumCertificate
-	viewState    ViewState
->>>>>>> d5996e3d
 }
 
 // store pending votes
@@ -36,7 +29,6 @@
 	va.pendingVotes[vote.BlockMRH] = append(va.pendingVotes[vote.BlockMRH], vote)
 }
 
-<<<<<<< HEAD
 // store incorporated votes and accumulate stakes
 func (va *VoteAggregator) StoreIncorporatedVote(vote *types.Vote) {
 	va.viewToBlockMRH[vote.View] = vote.BlockMRH
@@ -45,38 +37,29 @@
 }
 
 // MakeQCForBlock only returns a QC if there are enough votes or the QC for the block has been made before
-func (va *VoteAggregator) MakeQCForBlock(block *types.Block) *types.QuorumCertificate {
+func (va *VoteAggregator) MakeQCForBlock(block *types.Block) (*types.QuorumCertificate, bool) {
 	if _, hasBuiltQC := va.createdQC[block.BlockMRH]; hasBuiltQC {
-		return nil
+		return nil, false
 	}
-	if identities, err := va.state.AtHash(block.BlockMRH[:]).Identities(identity.HasRole(flow.RoleConsensus)); err != nil {
+	if identities, err := va.protocolState.AtHash(block.BlockMRH[:]).Identities(identity.HasRole(flow.RoleConsensus)); err != nil {
 		qc := va.checkThresholdAndGenerateQC(block, identities)
-		return qc
+		return qc, true
 	} else {
 		panic("can't get stake for the block")
-		return nil
+		return nil, false
 	}
-=======
-// only returns a QC if there is enough votes and it never makes such QC before
-func (va *VoteAggregator) StoreAndMakeQCForIncorporatedVote(v *types.Vote, b *types.BlockProposal) (*types.QuorumCertificate, bool) {
-	panic("TODO")
-}
-
-func (va *VoteAggregator) BuildQCForBlockProposal(b *types.BlockProposal) (*types.QuorumCertificate, bool) {
-	panic("TODO")
->>>>>>> d5996e3d
 }
 
 // BuildQCOnReceivingBlock handles pending votes if there are any and then try to make a QC
 // returns nil if there are no pending votes or the accumulated stakes are not enough to build a QC
-func (va *VoteAggregator) BuildQCOnReceivingBlock(block *types.Block) *types.QuorumCertificate {
+func (va *VoteAggregator) BuildQCOnReceivingBlock(block *types.Block) (*types.QuorumCertificate, bool) {
 	if _, hasPendingVotes := va.pendingVotes[block.BlockMRH]; hasPendingVotes {
 		va.handlePendingVotesForBlock(block.BlockMRH)
 		return va.MakeQCForBlock(block)
 	}
 
 	// there are no pending votes, no need to create a QC
-	return nil
+	return nil, false
 }
 
 // garbage collection by view
@@ -97,7 +80,7 @@
 }
 
 func (va *VoteAggregator) accumulateStakes(vote *types.Vote) {
-	if identities, err := va.state.AtHash(vote.BlockMRH[:]).Identities(identity.HasRole(flow.RoleConsensus)); err != nil {
+	if identities, err := va.protocolState.AtHash(vote.BlockMRH[:]).Identities(identity.HasRole(flow.RoleConsensus)); err != nil {
 		voteSender := identities.Get(uint(vote.Signature.SignerIdx))
 		va.blockHashToIncorporatedStakes[vote.BlockMRH] += voteSender.Stake
 	}
@@ -105,7 +88,7 @@
 
 // build a QC when reaching the vote threshold
 func (va *VoteAggregator) checkThresholdAndGenerateQC(block *types.Block, identities flow.IdentityList) *types.QuorumCertificate {
-	voteThreshold := identities.TotalStake()*2/3 + 1
+	voteThreshold := uint64(float32(identities.TotalStake())*va.viewState.ThresholdStake()) + 1
 	// upon receipt of sufficient votes (in terms of stake)
 	if va.blockHashToIncorporatedStakes[block.BlockMRH] >= voteThreshold {
 		sigs := getSigsSliceFromVotes(va.pendingVotes[block.BlockMRH])
@@ -120,7 +103,7 @@
 func getSigsSliceFromVotes(votes []*types.Vote) []*types.Signature {
 	var signatures = make([]*types.Signature, len(votes))
 	for i, vote := range votes {
-		signatures[i] = &vote.Signature
+		signatures[i] = vote.Signature
 	}
 
 	return signatures
