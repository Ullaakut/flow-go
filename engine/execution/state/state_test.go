--- conflicted
+++ resolved
@@ -49,15 +49,9 @@
 			receipts := new(storage.ExecutionReceipts)
 			myReceipts := new(storage.MyExecutionReceipts)
 
-<<<<<<< HEAD
 			es := state.NewExecutionState(
-				ls, stateCommitments, blocks, headers, collections, chunkDataPacks, results, receipts, myReceipts, events, serviceEvents, txResults, badgerDB, nil,
+				ls, stateCommitments, blocks, headers, collections, chunkDataPacks, results, receipts, myReceipts, events, serviceEvents, txResults, badgerDB, trace.NewNoopTracer(),
 			)
-=======
-				es := state.NewExecutionState(
-					ls, stateCommitments, blocks, headers, collections, chunkDataPacks, results, receipts, myReceipts, events, serviceEvents, txResults, badgerDB, trace.NewNoopTracer(),
-				)
->>>>>>> e0be8d79
 
 			f(t, es)
 		})
