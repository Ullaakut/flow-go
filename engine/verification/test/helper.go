package test

import (
	"bytes"
	"fmt"
	"sync"
	"testing"
	"time"

	"github.com/rs/zerolog/log"
	"github.com/stretchr/testify/assert"
	testifymock "github.com/stretchr/testify/mock"
	"github.com/stretchr/testify/require"
	"golang.org/x/exp/rand"

	"github.com/onflow/flow-go/crypto"
	"github.com/onflow/flow-go/engine"
	"github.com/onflow/flow-go/engine/testutil"
	enginemock "github.com/onflow/flow-go/engine/testutil/mock"
	"github.com/onflow/flow-go/engine/verification"
	"github.com/onflow/flow-go/engine/verification/utils"
	"github.com/onflow/flow-go/model/chunks"
	"github.com/onflow/flow-go/model/encoding"
	"github.com/onflow/flow-go/model/flow"
	"github.com/onflow/flow-go/model/messages"
	"github.com/onflow/flow-go/module"
	"github.com/onflow/flow-go/module/mock"
	"github.com/onflow/flow-go/network/mocknetwork"
	"github.com/onflow/flow-go/network/stub"
	"github.com/onflow/flow-go/utils/logging"
	"github.com/onflow/flow-go/utils/unittest"
)

// VerificationHappyPath runs `verNodeCount`-many verification nodes
// and checks that concurrently received execution receipts with the same result part that
// by each verification node results in:
// - the selection of the assigned chunks by the ingest engine
// - request of the associated chunk data pack to the assigned chunks
// - formation of a complete verifiable chunk by the ingest engine for each assigned chunk
// - submitting a verifiable chunk locally to the verify engine by the ingest engine
// - dropping the ingestion of the ERs that share the same result once the verifiable chunk is submitted to verify engine
// - broadcast of a matching result approval to consensus nodes for each assigned chunk
func VerificationHappyPath(t *testing.T,
	verNodeCount int,
	chunkNum int,
	verCollector module.VerificationMetrics,
	mempoolCollector module.MempoolMetrics) {
	// to demarcate the debug logs
	log.Debug().
		Int("verification_nodes_count", verNodeCount).
		Int("chunk_num", chunkNum).
		Msg("TestHappyPath started")

	// ingest engine parameters
	// set based on following issue (3443)
	processInterval := 1 * time.Second
	requestInterval := 1 * time.Second
	failureThreshold := uint(2)

	// generates network hub
	hub := stub.NewNetworkHub()

	chainID := flow.Testnet

	// generates identities of nodes, one of each type, `verNodeCount` many of verification nodes
	colIdentity := unittest.IdentityFixture(unittest.WithRole(flow.RoleCollection))
	exeIdentity := unittest.IdentityFixture(unittest.WithRole(flow.RoleExecution))
	verIdentities := unittest.IdentityListFixture(verNodeCount, unittest.WithRole(flow.RoleVerification))
	conIdentity := unittest.IdentityFixture(unittest.WithRole(flow.RoleConsensus))

	identities := flow.IdentityList{colIdentity, conIdentity, exeIdentity}
	identities = append(identities, verIdentities...)

	// creates verification nodes
	verNodes := make([]enginemock.VerificationNode, 0)
	assigner := &mock.ChunkAssigner{}
	for _, verIdentity := range verIdentities {
		verNode := testutil.VerificationNode(t,
			hub,
			verIdentity,
			identities,
			assigner,
			requestInterval,
			processInterval,
			failureThreshold,
			uint(10),          // limits size of receipt related mempools to 10
			uint(10*chunkNum), // limits size of chunks related mempools to 10 * chunkNum
			chainID,
			verCollector,
			mempoolCollector)

		// starts all the engines
		<-verNode.FinderEngine.Ready()
		<-verNode.MatchEngine.(module.ReadyDoneAware).Ready()
		<-verNode.VerifierEngine.(module.ReadyDoneAware).Ready()

		verNodes = append(verNodes, verNode)
	}

	// extracts root block (at height 0) to build a child block succeeding that.
	// since all nodes bootstrapped with same fixture, their root block is same.
	root, err := verNodes[0].State.Params().Root()
	require.NoError(t, err)

	// creates a child block of root, with its corresponding execution result.
	completeER := utils.CompleteExecutionResultFixture(t, chunkNum, chainID.Chain(), root)
	result := &completeER.Receipt.ExecutionResult

	// imitates follower engine on verification nodes
	// received block of `completeER` and mutate state accordingly.
	for _, node := range verNodes {
		// ensures all nodes have same root block
		// this is necessary for state mutation.
		rootBlock, err := node.State.Params().Root()
		require.NoError(t, err)
		require.Equal(t, root, rootBlock)

		// extends state of node by block of `completeER`.
		err = node.State.Extend(completeER.ReferenceBlock)
		assert.Nil(t, err)
	}

	// mocks the assignment to only assign "some" chunks to each verification node.
	// the assignment is done based on `isAssigned` function
	a := chunks.NewAssignment()
	for _, chunk := range completeER.Receipt.ExecutionResult.Chunks {
		assignees := make([]flow.Identifier, 0)
		for _, verIdentity := range verIdentities {
			if IsAssigned(chunk.Index, len(completeER.Receipt.ExecutionResult.Chunks)) {
				assignees = append(assignees, verIdentity.NodeID)
			}
		}
		a.Add(chunk, assignees)
	}
	assigner.On("Assign", result, result.BlockID).Return(a, nil)

	// mock execution node
	exeNode, exeEngine := SetupMockExeNode(t, hub, exeIdentity, verIdentities, identities, chainID, completeER)

	// mock consensus node
	conNode, conEngine, conWG := SetupMockConsensusNode(t,
		hub,
		conIdentity,
		verIdentities,
		identities,
		completeER,
		chainID)

	// sends execution receipt to each of verification nodes
	verWG := sync.WaitGroup{}
	for _, verNode := range verNodes {
		verWG.Add(1)
		go func(vn enginemock.VerificationNode, receipt *flow.ExecutionReceipt) {
			defer verWG.Done()
			err := vn.FinderEngine.Process(exeIdentity.NodeID, receipt)
			require.NoError(t, err)
		}(verNode, completeER.Receipt)
	}

	// requires all verification nodes process the receipt
	unittest.RequireReturnsBefore(t, verWG.Wait, time.Duration(chunkNum*verNodeCount*5)*time.Second,
		"verification node process")

	// creates a network instance for each verification node
	// and sets it in continuous delivery mode
	// then flushes the collection requests
	verNets := make([]*stub.Network, 0)
	for _, verIdentity := range verIdentities {
		verNet, ok := hub.GetNetwork(verIdentity.NodeID)
		assert.True(t, ok)
		verNet.StartConDev(requestInterval, true)
		verNet.DeliverSome(true, func(m *stub.PendingMessage) bool {
			return m.Channel == engine.RequestCollections
		})

		verNets = append(verNets, verNet)
	}

	// requires all verification nodes send a result approval per assigned chunk
	unittest.RequireReturnsBefore(t, conWG.Wait, time.Duration(chunkNum*verNodeCount*5)*time.Second,
		"consensus node process")
	// assert that the RA was received
	conEngine.AssertExpectations(t)

	// assert proper number of calls made
	exeEngine.AssertExpectations(t)

	// stops verification nodes
	// Note: this should be done prior to any evaluation to make sure that
	// the process method of Ingest engines is done working.
	for _, verNode := range verNodes {
		// stops all the engines
		<-verNode.FinderEngine.Done()
		<-verNode.MatchEngine.(module.ReadyDoneAware).Done()
		<-verNode.VerifierEngine.(module.ReadyDoneAware).Done()
	}

	// stops continuous delivery of nodes
	for _, verNet := range verNets {
		verNet.StopConDev()
	}

	conNode.Done()
	exeNode.Done()

	// asserts that all processing pipeline of verification node is fully
	// cleaned up.
	for _, verNode := range verNodes {
		assert.Equal(t, verNode.ChunkIDsByResult.Size(), uint(0))
		assert.Equal(t, verNode.CachedReceipts.Size(), uint(0))
		assert.Equal(t, verNode.ReadyReceipts.Size(), uint(0))
		assert.Equal(t, verNode.PendingChunks.Size(), uint(0))
		assert.Equal(t, verNode.PendingReceiptIDsByBlock.Size(), uint(0))
		assert.Equal(t, verNode.PendingReceipts.Size(), uint(0))
		assert.Equal(t, verNode.PendingResults.Size(), uint(0))
		assert.Equal(t, verNode.ReceiptIDsByResult.Size(), uint(0))
	}

	// to demarcate the debug logs
	log.Debug().
		Int("verification_nodes_count", verNodeCount).
		Int("chunk_num", chunkNum).
		Msg("TestHappyPath finishes")
}

// SetupMockExeNode creates and returns an execution node and its registered engine in the network (hub)
// it mocks the process method of execution node that on receiving a chunk data pack request from
// a certain verifier node (verIdentity) about a chunk that is assigned to it, replies the chunk back
// data pack back to the node. Otherwise, if the request is not a chunk data pack request, or if the
// requested chunk data pack is not about an assigned chunk to the verifier node (verIdentity), it fails the
// test.
func SetupMockExeNode(t *testing.T,
	hub *stub.Hub,
	exeIdentity *flow.Identity,
	verIdentities flow.IdentityList,
	othersIdentity flow.IdentityList,
	chainID flow.ChainID,
	completeER utils.CompleteExecutionResult) (*enginemock.GenericNode, *mocknetwork.Engine) {
	// mock the execution node with a generic node and mocked engine
	// to handle request for chunk state
	exeNode := testutil.GenericNode(t, hub, exeIdentity, othersIdentity, chainID)
	exeEngine := new(mocknetwork.Engine)

	// determines the expected number of result chunk data pack requests
	chunkDataPackCount := 0
	chunksNum := len(completeER.Receipt.ExecutionResult.Chunks)
	for _, chunk := range completeER.Receipt.ExecutionResult.Chunks {
		if IsAssigned(chunk.Index, chunksNum) {
			chunkDataPackCount++
		}
	}

	exeChunkDataConduit, err := exeNode.Net.Register(engine.ProvideChunks, exeEngine)
	assert.Nil(t, err)

	chunkNum := len(completeER.ChunkDataPacks)

	exeEngine.On("Process", testifymock.Anything, testifymock.Anything).
		Run(func(args testifymock.Arguments) {
			if originID, ok := args[0].(flow.Identifier); ok {
				if req, ok := args[1].(*messages.ChunkDataRequest); ok {
					require.True(t, ok)
					for i := 0; i < chunkNum; i++ {
						chunk, ok := completeER.Receipt.ExecutionResult.Chunks.ByIndex(uint64(i))
						require.True(t, ok, "chunk out of range requested")
						chunkID := chunk.ID()
						if chunkID == req.ChunkID {
							if !IsAssigned(chunk.Index, chunksNum) {
								require.Error(t, fmt.Errorf(" requested an unassigned chunk data pack %x", req))
							}

							// publishes the chunk data pack response to the network
							res := &messages.ChunkDataResponse{
								ChunkDataPack: *completeER.ChunkDataPacks[i],
								Nonce:         rand.Uint64(),
							}

							// only non-system chunks have a collection
							if !isSystemChunk(uint64(i), chunksNum) {
								res.Collection = *completeER.Collections[i]
							}

							err := exeChunkDataConduit.Unicast(res, originID)
							assert.Nil(t, err)

							log.Debug().
								Hex("origin_id", logging.ID(originID)).
								Hex("chunk_id", logging.ID(chunkID)).
								Msg("chunk data pack request answered by execution node")

							return
						}
					}
					require.Error(t, fmt.Errorf(" requested an unidentifed chunk data pack %v", req))
				}
			}

			require.Error(t, fmt.Errorf("unknown request to execution node %v", args[1]))

		}).
		Return(nil)

	return &exeNode, exeEngine
}

// SetupMockConsensusNode creates and returns a mock consensus node (conIdentity) and its registered engine in the
// network (hub). It mocks the process method of the consensus engine to receive a message from a certain
// verification node (verIdentity) evaluates whether it is a result approval about an assigned chunk to that verifier node.
func SetupMockConsensusNode(t *testing.T,
	hub *stub.Hub,
	conIdentity *flow.Identity,
	verIdentities flow.IdentityList,
	othersIdentity flow.IdentityList,
	completeER utils.CompleteExecutionResult,
	chainID flow.ChainID) (*enginemock.GenericNode, *mocknetwork.Engine, *sync.WaitGroup) {
	// determines the expected number of result approvals this node should receive
	approvalsCount := 0
	chunksNum := len(completeER.Receipt.ExecutionResult.Chunks)
	for _, chunk := range completeER.Receipt.ExecutionResult.Chunks {
		if IsAssigned(chunk.Index, chunksNum) {
			approvalsCount++
		}
	}

	wg := &sync.WaitGroup{}
	// each verification node is assigned to `approvalsCount`-many independent chunks
	// and there are `len(verIdentities)`-many verification nodes
	// so there is a total of len(verIdentities) * approvalsCount expected
	// result approvals
	wg.Add(len(verIdentities) * approvalsCount)

	// mock the consensus node with a generic node and mocked engine to assert
	// that the result approval is broadcast
	conNode := testutil.GenericNode(t, hub, conIdentity, othersIdentity, chainID)
	conEngine := new(mocknetwork.Engine)

	// map form verIds --> result approval ID
	resultApprovalSeen := make(map[flow.Identifier]map[flow.Identifier]struct{})
	for _, verIdentity := range verIdentities {
		resultApprovalSeen[verIdentity.NodeID] = make(map[flow.Identifier]struct{})
	}

	// creates a hasher for spock
	hasher := crypto.NewBLSKMAC(encoding.SPOCKTag)

	conEngine.On("Process", testifymock.Anything, testifymock.Anything).
		Run(func(args testifymock.Arguments) {
			originID, ok := args[0].(flow.Identifier)
			assert.True(t, ok)

			resultApproval, ok := args[1].(*flow.ResultApproval)
			assert.True(t, ok)

			log.Debug().
				Hex("result_approval_id", logging.ID(resultApproval.ID())).
				Msg("result approval received")

			// asserts that result approval has not been seen from this
			_, ok = resultApprovalSeen[originID][resultApproval.ID()]
			assert.False(t, ok)

			// marks result approval as seen
			resultApprovalSeen[originID][resultApproval.ID()] = struct{}{}

			// asserts that the result approval is assigned to the verifier
			assert.True(t, IsAssigned(resultApproval.Body.ChunkIndex, chunksNum))

			// verifies SPoCK proof of result approval
			// against the SPoCK secret of the execution result
			//
			// retrieves public key of verification node
			var pk crypto.PublicKey
			found := false
			for _, identity := range verIdentities {
				if originID == identity.NodeID {
					pk = identity.StakingPubKey
					found = true
				}
			}
			require.True(t, found)

<<<<<<< HEAD
			// TODO comment me out again when SPoCKs are back
			_ = pk
			_ = hasher
			// // verifies spocks
			// valid, err := crypto.SPOCKVerifyAgainstData(
			// 	pk,
			// 	resultApproval.Body.Spock,
			// 	completeER.SpockSecrets[resultApproval.Body.ChunkIndex],
			// 	hasher,
			// )
			// assert.NoError(t, err)
			// assert.True(t, valid)
=======
			// verifies spocks
			valid, err := crypto.SPOCKVerifyAgainstData(
				pk,
				resultApproval.Body.Spock,
				completeER.SpockSecrets[resultApproval.Body.ChunkIndex],
				hasher,
			)
			assert.NoError(t, err)
			assert.True(t, valid)
>>>>>>> 2b2c8e14

			wg.Done()
		}).Return(nil)

	_, err := conNode.Net.Register(engine.ReceiveApprovals, conEngine)
	assert.Nil(t, err)

	return &conNode, conEngine, wg
}

// SetupMockVerifierEng sets up a mock verifier engine that asserts the followings:
// - that a set of chunks are delivered to it.
// - that each chunk is delivered exactly once
// SetupMockVerifierEng returns the mock engine and a wait group that unblocks when all ERs are received.
func SetupMockVerifierEng(t testing.TB,
	vChunks []*verification.VerifiableChunkData,
	completeER *utils.CompleteExecutionResult) (*mocknetwork.Engine, *sync.WaitGroup) {
	eng := new(mocknetwork.Engine)

	// keep track of which verifiable chunks we have received
	receivedChunks := make(map[flow.Identifier]struct{})
	var (
		// decrement the wait group when each verifiable chunk received
		wg sync.WaitGroup
		// check one verifiable chunk at a time to ensure dupe checking works
		mu sync.Mutex
	)

	// computes expected number of assigned chunks
	expected := 0
	chunksNum := len(completeER.Receipt.ExecutionResult.Chunks)
	for _, c := range vChunks {
		if IsAssigned(c.Chunk.Index, chunksNum) {
			expected++
		}
	}
	wg.Add(expected)

	eng.On("ProcessLocal", testifymock.Anything).
		Run(func(args testifymock.Arguments) {
			mu.Lock()
			defer mu.Unlock()

			// the received entity should be a verifiable chunk
			vchunk, ok := args[0].(*verification.VerifiableChunkData)
			assert.True(t, ok)

			// retrieves the content of received chunk
			chunk, ok := vchunk.Result.Chunks.ByIndex(vchunk.Chunk.Index)
			require.True(t, ok, "chunk out of range requested")
			vID := chunk.ID()

			// verifies that it has not seen this chunk before
			_, alreadySeen := receivedChunks[vID]
			if alreadySeen {
				t.Logf("received duplicated chunk (id=%s)", vID)
				t.Fail()
				return
			}

			// ensure the received chunk matches one we expect
			for _, vc := range vChunks {
				if chunk.ID() == vID {
					// mark it as seen and decrement the waitgroup
					receivedChunks[vID] = struct{}{}
					// checks end states match as expected
					if !bytes.Equal(vchunk.EndState, vc.EndState) {
						t.Logf("end states are not equal: expected %x got %x", vchunk.EndState, chunk.EndState)
						t.Fail()
					}
					wg.Done()
					return
				}
			}

			// the received chunk doesn't match any expected ERs
			t.Logf("received unexpected ER (id=%s)", vID)
			t.Fail()
		}).
		Return(nil)

	return eng, &wg
}

func VerifiableDataChunk(t *testing.T, chunkIndex uint64, er utils.CompleteExecutionResult) *verification.VerifiableChunkData {
	var endState flow.StateCommitment
	// last chunk
	if int(chunkIndex) == len(er.Receipt.ExecutionResult.Chunks)-1 {
		finalState, ok := er.Receipt.ExecutionResult.FinalStateCommitment()
		require.True(t, ok)
		endState = finalState
	} else {
		endState = er.Receipt.ExecutionResult.Chunks[chunkIndex+1].StartState
	}

	return &verification.VerifiableChunkData{
		Chunk:         er.Receipt.ExecutionResult.Chunks[chunkIndex],
		Header:        er.ReferenceBlock.Header,
		Result:        &er.Receipt.ExecutionResult,
		Collection:    er.Collections[chunkIndex],
		ChunkDataPack: er.ChunkDataPacks[chunkIndex],
		EndState:      endState,
	}
}

// IsAssigned is a helper function that returns true for the even indices in [0, chunkNum-1]
// It also returns true if the index corresponds to the system chunk.
func IsAssigned(index uint64, chunkNum int) bool {
	ok := index%2 == 0 || isSystemChunk(index, chunkNum)
	return ok
}

// isSystemChunk returns true if the index corresponds to the system chunk, i.e., last chunk in
// the receipt.
func isSystemChunk(index uint64, chunkNum int) bool {
	return int(index) == chunkNum-1
}

func CreateExecutionResult(blockID flow.Identifier, options ...func(result *flow.ExecutionResult, assignments *chunks.Assignment)) (*flow.ExecutionResult, *chunks.Assignment) {
	result := &flow.ExecutionResult{
		BlockID: blockID,
		Chunks:  flow.ChunkList{},
	}
	assignments := chunks.NewAssignment()

	for _, option := range options {
		option(result, assignments)
	}
	return result, assignments
}

func WithChunks(setAssignees ...func(flow.Identifier, uint64, *chunks.Assignment) *flow.Chunk) func(*flow.ExecutionResult, *chunks.Assignment) {
	return func(result *flow.ExecutionResult, assignment *chunks.Assignment) {
		for i, setAssignee := range setAssignees {
			chunk := setAssignee(result.BlockID, uint64(i), assignment)
			result.Chunks.Insert(chunk)
		}
	}
}

func ChunkWithIndex(blockID flow.Identifier, index int) *flow.Chunk {
	chunk := &flow.Chunk{
		Index: uint64(index),
		ChunkBody: flow.ChunkBody{
			CollectionIndex: uint(index),
			EventCollection: blockID, // ensure chunks from different blocks with the same index will have different chunk ID
			BlockID:         blockID,
		},
		EndState: unittest.StateCommitmentFixture(),
	}
	return chunk
}

func WithAssignee(assignee flow.Identifier) func(flow.Identifier, uint64, *chunks.Assignment) *flow.Chunk {
	return func(blockID flow.Identifier, index uint64, assignment *chunks.Assignment) *flow.Chunk {
		chunk := ChunkWithIndex(blockID, int(index))
		fmt.Printf("with assignee: %v, chunk id: %v\n", index, chunk.ID())
		assignment.Add(chunk, flow.IdentifierList{assignee})
		return chunk
	}
}

func FromChunkID(chunkID flow.Identifier) flow.ChunkDataPack {
	return flow.ChunkDataPack{
		ChunkID: chunkID,
	}
}<|MERGE_RESOLUTION|>--- conflicted
+++ resolved
@@ -379,20 +379,6 @@
 			}
 			require.True(t, found)
 
-<<<<<<< HEAD
-			// TODO comment me out again when SPoCKs are back
-			_ = pk
-			_ = hasher
-			// // verifies spocks
-			// valid, err := crypto.SPOCKVerifyAgainstData(
-			// 	pk,
-			// 	resultApproval.Body.Spock,
-			// 	completeER.SpockSecrets[resultApproval.Body.ChunkIndex],
-			// 	hasher,
-			// )
-			// assert.NoError(t, err)
-			// assert.True(t, valid)
-=======
 			// verifies spocks
 			valid, err := crypto.SPOCKVerifyAgainstData(
 				pk,
@@ -402,7 +388,6 @@
 			)
 			assert.NoError(t, err)
 			assert.True(t, valid)
->>>>>>> 2b2c8e14
 
 			wg.Done()
 		}).Return(nil)
