package fetcher

import (
	"bytes"
	"fmt"

	"github.com/rs/zerolog"

	"github.com/onflow/flow-go/engine"
	"github.com/onflow/flow-go/model/chunks"
	"github.com/onflow/flow-go/model/flow"
	"github.com/onflow/flow-go/model/flow/filter"
	"github.com/onflow/flow-go/model/verification"
	"github.com/onflow/flow-go/module"
	"github.com/onflow/flow-go/module/mempool"
	"github.com/onflow/flow-go/network"
	"github.com/onflow/flow-go/state/protocol"
	"github.com/onflow/flow-go/storage"
	"github.com/onflow/flow-go/utils/logging"
)

// Engine implements the fetcher engine functionality. It works between a chunk consumer queue, and a verifier engine.
// Its input is an assigned chunk locator from the chunk consumer it is subscribed to.
//
// Its output is a verifiable chunk that it passes to the verifier engine.
//
// Fetcher engine is an AssignedChunkProcessor implementation: it receives assigned chunks to this verification node from the chunk consumer.
// The assigned chunks are passed on concurrent executions of its ProcessAssignedChunk method.
//
// On receiving an assigned chunk, the engine requests their chunk data pack through the requester that is attached to it.
// On receiving a chunk data pack response, the fetcher engine validates it, and shapes a verifiable chunk out of it, and passes it
// to the verifier engine.
type Engine struct {
	// common
	unit  *engine.Unit
	state protocol.State // used to verify the origin ID of chunk data response, and sealing status.

	// monitoring
	log     zerolog.Logger
	tracer  module.Tracer
	metrics module.VerificationMetrics

	// memory and storage
	pendingChunks mempool.ChunkStatuses     // stores all pending chunks that their chunk data is requested from requester.
	headers       storage.Headers           // used to fetch the block header for building verifiable chunk data.
	results       storage.ExecutionResults  // used to retrieve execution result of an assigned chunk.
	receipts      storage.ExecutionReceipts // used to find executor ids of a chunk, for requesting chunk data pack.

	// output interfaces
	verifier              network.Engine            // used to push verifiable chunk down the verification pipeline.
	requester             ChunkDataPackRequester    // used to request chunk data packs from network.
	chunkConsumerNotifier module.ProcessingNotifier // used to notify chunk consumer that it is done processing a chunk.
}

func New(
	log zerolog.Logger,
	metrics module.VerificationMetrics,
	tracer module.Tracer,
	verifier network.Engine,
	state protocol.State,
	pendingChunks mempool.ChunkStatuses,
	headers storage.Headers,
	results storage.ExecutionResults,
	receipts storage.ExecutionReceipts,
	requester ChunkDataPackRequester,
) *Engine {
	e := &Engine{
		unit:          engine.NewUnit(),
		metrics:       metrics,
		tracer:        tracer,
		log:           log.With().Str("engine", "fetcher").Logger(),
		verifier:      verifier,
		state:         state,
		pendingChunks: pendingChunks,
		headers:       headers,
		results:       results,
		receipts:      receipts,
		requester:     requester,
	}

	return e
}

// WithChunkConsumerNotifier sets the processing notifier of fetcher.
// The fetcher engine uses this notifier to inform the chunk consumer that it is done processing a given chunk, and
// is ready to receive a new chunk to process.
func (e *Engine) WithChunkConsumerNotifier(notifier module.ProcessingNotifier) {
	e.chunkConsumerNotifier = notifier
}

// Ready initializes the engine and returns a channel that is closed when the initialization is done
func (e *Engine) Ready() <-chan struct{} {
	if e.chunkConsumerNotifier == nil {
		e.log.Fatal().Msg("missing chunk consumer notifier callback in verification fetcher engine")
	}
	return e.unit.Ready()
}

// Done terminates the engine and returns a channel that is closed when the termination is done
func (e *Engine) Done() <-chan struct{} {
	return e.unit.Done()
}

// ProcessAssignedChunk is the entry point of fetcher engine.
// It pushes the assigned chunk down the pipeline.
// Through the pipeline the chunk data pack for this chunk is requested,
// a verifiable chunk is shaped for it,
// and is pushed to the verifier engine for verification.
//
// It should not be blocking since multiple chunk consumer workers might be calling it concurrently.
// It fetches the chunk data pack, once received, verifier engine will be verifying
// Once a chunk has been processed, it will call the processing notifier callback to notify
// the chunk consumer in order to process the next chunk.
func (e *Engine) ProcessAssignedChunk(locator *chunks.Locator) {
	// TODO: add tracing and metrics.
	lg := e.log.With().
		Hex("result_id", logging.ID(locator.ResultID)).
		Uint64("chunk_index", locator.Index).
		Logger()

	// retrieves result and chunk using the locator
	result, err := e.results.ByID(locator.ResultID)
	if err != nil {
		// a missing result for a chunk locator is a fatal error potentially a database leak.
		lg.Fatal().Err(err).Msg("could not retrieve result for chunk locator")
	}
	chunk := result.Chunks[locator.Index]
	chunkID := chunk.ID()

	lg = lg.With().
		Hex("chunk_id", logging.ID(chunkID)).
		Hex("block_id", logging.ID(chunk.ChunkBody.BlockID)).
		Logger()
	lg.Debug().Msg("result and chunk for locator retrieved")

	// skips processing a chunk if it belongs to a sealed block.
	sealed, err := e.blockIsSealed(chunk.ChunkBody.BlockID)
	if err != nil {
		lg.Fatal().Err(err).Msg("could not determine whether block has been sealed")
	}
	if sealed {
		e.chunkConsumerNotifier.Notify(chunkID) // tells consumer that we are done with this chunk.
		lg.Info().Msg("drops requesting chunk of a sealed block")
		return
	}

	// adds chunk status as a pending chunk to mempool.
	status := &verification.ChunkStatus{
<<<<<<< HEAD
		Chunk:             chunk,
		ExecutionResultID: locator.ResultID,
=======
		ChunkIndex:      locator.Index,
		ExecutionResult: result,
>>>>>>> 1f787501
	}
	added := e.pendingChunks.Add(status)
	if !added {
		// chunk locators are deduplicated by consumer, reaching this point hints failing deduplication on consumer.
		lg.Fatal().Msg("received a duplicate chunk locator, possible data race")
		return
	}

	err = e.requestChunkDataPack(chunkID, locator.ResultID, chunk.BlockID)
	if err != nil {
		lg.Fatal().Err(err).Msg("could not request chunk data pack")
		return
	}

	// requesting a chunk data pack is async, i.e., once engine reaches this point
	// it gracefully waits (unblocking) for the requested
	// till it either delivers us the requested chunk data pack
	// or cancels our request (when chunk belongs to a sealed block).
	//
	// both these events happen through requester module calling fetchers callbacks.
	// it is during those callbacks that we notify the consumer that we are done with this job.
	lg.Info().Msg("chunk data pack requested from requester engine")
}

// HandleChunkDataPack is called by the chunk requester module everytime a new requested chunk data pack arrives.
// The chunks are supposed to be deduplicated by the requester.
// So invocation of this method indicates arrival of a distinct requested chunk.
func (e *Engine) HandleChunkDataPack(originID flow.Identifier, chunkDataPack *flow.ChunkDataPack, collection *flow.Collection) {
	lg := e.log.With().
		Hex("origin_id", logging.ID(originID)).
		Hex("collection_id", logging.ID(collection.ID())).
		Hex("chunk_id", logging.ID(chunkDataPack.ChunkID)).
		Logger()
	lg.Info().Msg("chunk data pack arrived")

	// make sure we still need it
	status, exists := e.pendingChunks.ByID(chunkDataPack.ChunkID)
	if !exists {
		lg.Debug().Msg("could not fetch pending status from mempool, dropping chunk data")
		return
	}
<<<<<<< HEAD

	lg = lg.With().
		Uint64("chunk_index", status.Chunk.Index).
		Hex("block_id", logging.ID(status.Chunk.BlockID)).
		Hex("result_id", logging.ID(status.ExecutionResultID)).Logger()

	// make sure the chunk data pack is valid
	err := e.validateChunkDataPack(status.Chunk, originID, chunkDataPack, collection)
=======

	chunk := status.ExecutionResult.Chunks[status.ChunkIndex]
	resultID := status.ExecutionResult.ID()

	lg = lg.With().
		Hex("block_id", logging.ID(status.ExecutionResult.BlockID)).
		Hex("result_id", logging.ID(resultID)).
		Uint64("chunk_index", status.ChunkIndex).
		Logger()

	// make sure the chunk data pack is valid
	err := e.validateChunkDataPack(chunk, originID, chunkDataPack, collection)
>>>>>>> 1f787501
	if err != nil {
		// TODO: this can be due to a byzantine behavior
		lg.Error().Err(err).Msg("could not validate chunk data pack")
		return
	}

<<<<<<< HEAD
	result, err := e.results.ByID(status.ExecutionResultID)
	if err != nil {
		// potential database leakage or corruption.
		lg.Fatal().Err(err).Msg("could not retrieve execution result of chunk status, possibly a bug")
		return
	}

	lg = lg.With().
		Hex("result_id", logging.ID(status.ExecutionResultID)).
		Hex("block_id", logging.ID(status.Chunk.BlockID)).Logger()

	removed := e.pendingChunks.Rem(chunkDataPack.ChunkID)
	lg.Debug().Bool("removed", removed).Msg("removed chunk status")
	if !removed {
		// we deduplicate the chunk data responses at this point, reaching here means a
		// duplicate chunk data response is under process concurrently, so we give up
		// on processing current one.
		return
	}

	// pushes chunk data pack to verifier, and waits for it to be verified.
	err = e.pushToVerifier(status.Chunk, result, chunkDataPack, collection)
=======
	lg = lg.With().
		Hex("result_id", logging.ID(resultID)).
		Hex("block_id", logging.ID(status.ExecutionResult.BlockID)).Logger()

	removed := e.pendingChunks.Rem(chunkDataPack.ChunkID)
	lg.Debug().Bool("removed", removed).Msg("removed chunk status")
	if !removed {
		// we deduplicate the chunk data responses at this point, reaching here means a
		// duplicate chunk data response is under process concurrently, so we give up
		// on processing current one.
		return
	}

	// pushes chunk data pack to verifier, and waits for it to be verified.
	err = e.pushToVerifier(chunk, status.ExecutionResult, chunkDataPack, collection)
>>>>>>> 1f787501
	if err != nil {
		lg.Fatal().Err(err).Msg("could not push the chunk to verifier engine")
		return
	}
	// we need to report that the job has been finished eventually
	e.chunkConsumerNotifier.Notify(chunkDataPack.ChunkID)
	lg.Info().Msg("chunk verification is done")
}

// validateChunkDataPack validates the integrity of a received chunk data pack as well as the authenticity of its sender.
// Regarding the integrity: the chunk data pack should have a matching start state with the chunk itself, as well as a matching collection ID with the
// given collection.
//
// Regarding the authenticity: the chunk data pack should be coming from a sender that is an staked execution node at the block of the chunk.
func (e *Engine) validateChunkDataPack(chunk *flow.Chunk, senderID flow.Identifier, chunkDataPack *flow.ChunkDataPack, collection *flow.Collection) error {
	// 1. sender must be a staked execution node at that block
	blockID := chunk.BlockID
	staked := e.validateStakedExecutionNodeAtBlockID(senderID, blockID)
	if !staked {
		return fmt.Errorf("unstaked execution node sender at block ID")
	}

	// 2. start state must match
	if !bytes.Equal(chunkDataPack.StartState, chunk.ChunkBody.StartState) {
		return engine.NewInvalidInputErrorf("expecting chunk data pack's start state: %x, but got: %x", chunk.ChunkBody.StartState, chunkDataPack.StartState)
	}

	// 3. collection id must match
	collID := collection.ID()
	if chunkDataPack.CollectionID != collID {
		return engine.NewInvalidInputErrorf("mismatch collection id, %v != %v", chunkDataPack.CollectionID, collID)
	}

	return nil
}

// validateStakedExecutionNodeAtBlockID validates sender ID of a chunk data pack response as an staked
// execution node at the given block ID.
func (e Engine) validateStakedExecutionNodeAtBlockID(senderID flow.Identifier, blockID flow.Identifier) bool {
	snapshot := e.state.AtBlockID(blockID)
	valid, err := protocol.IsNodeStakedWithRoleAt(snapshot, senderID, flow.RoleExecution)

	if err != nil {
		e.log.Fatal().
			Err(err).
			Hex("block_id", logging.ID(blockID)).
			Hex("sender_id", logging.ID(senderID)).
			Msg("could not validate sender identity at specified block ID snapshot as execution node")
	}

	return valid
}

// NotifyChunkDataPackSealed is called by the ChunkDataPackRequester to notify the ChunkDataPackHandler (i.e.,
// this fetcher engine) that the chunk ID has been sealed and hence the requester will no longer request it.
//
// When the requester calls this callback method, it will never returns a chunk data pack for this chunk ID to the handler (i.e.,
// through HandleChunkDataPack).
func (e *Engine) NotifyChunkDataPackSealed(chunkID flow.Identifier) {
	// we need to report that the job has been finished eventually
	defer e.chunkConsumerNotifier.Notify(chunkID)
	removed := e.pendingChunks.Rem(chunkID)
	e.log.Info().Bool("removed", removed).Msg("discards fetching chunk of an already sealed block")
}

// pushToVerifier makes a verifiable chunk data out of the input and pass it to the verifier for verification.
//
// When this method returns without any error, it means that the verification of the chunk at the verifier engine is done (either successfully,
// or unsuccessfully)
func (e *Engine) pushToVerifier(chunk *flow.Chunk, result *flow.ExecutionResult, chunkDataPack *flow.ChunkDataPack, collection *flow.Collection) error {
	header, err := e.headers.ByBlockID(chunk.BlockID)
	if err != nil {
		return fmt.Errorf("could not get block header: %w", err)
	}

	vchunk, err := e.makeVerifiableChunkData(chunk, header, result, chunkDataPack, collection)
	if err != nil {
		return fmt.Errorf("could not make verifiable chunk data: %w", err)
	}

	err = e.verifier.ProcessLocal(vchunk)
	if err != nil {
		return fmt.Errorf("verifier could not verify chunk: %w", err)
	}

	return nil
}

// makeVerifiableChunkData creates and returns a verifiable chunk data for the chunk data.
// The verifier engine, which is the last engine in the pipeline of verification, uses this verifiable
// chunk data to verify it.
func (e *Engine) makeVerifiableChunkData(chunk *flow.Chunk,
	header *flow.Header,
	result *flow.ExecutionResult,
	chunkDataPack *flow.ChunkDataPack,
	collection *flow.Collection,
) (*verification.VerifiableChunkData, error) {

	// system chunk is the last chunk
	isSystemChunk := IsSystemChunk(chunk.Index, result)

	endState, err := EndStateCommitment(result, chunk.Index, isSystemChunk)
	if err != nil {
		return nil, fmt.Errorf("could not compute end state of chunk: %w", err)
	}

	return &verification.VerifiableChunkData{
		IsSystemChunk: isSystemChunk,
		Chunk:         chunk,
		Header:        header,
		Result:        result,
		Collection:    collection,
		ChunkDataPack: chunkDataPack,
		EndState:      endState,
	}, nil
}

// requestChunkDataPack creates and dispatches a chunk data pack request to the requester engine.
func (e *Engine) requestChunkDataPack(chunkID flow.Identifier, resultID flow.Identifier, blockID flow.Identifier) error {
	agrees, disagrees, err := e.getAgreeAndDisagreeExecutors(blockID, resultID)
	if err != nil {
		return fmt.Errorf("could not segregate the agree and disagree executors for result: %x of block: %x", resultID, blockID)
	}

	header, err := e.headers.ByBlockID(blockID)
	if err != nil {
		return fmt.Errorf("could not get header for block: %x", blockID)
	}

	allExecutors, err := e.state.AtBlockID(blockID).Identities(filter.HasRole(flow.RoleExecution))
	if err != nil {
		return fmt.Errorf("could not fetch execution node ids at block %x: %w", blockID, err)
	}

	request := &verification.ChunkDataPackRequest{
		ChunkID:   chunkID,
		Height:    header.Height,
		Agrees:    agrees,
		Disagrees: disagrees,
		Targets:   allExecutors,
	}

	e.requester.Request(request)
	return nil
}

// getAgreeAndDisagreeExecutors segregates the execution nodes identifiers based on the given execution result id at the given block into agree and
// disagree sets.
// The agree set contains the executors who made receipt with the same result as the given result id.
// The disagree set contains the executors who made receipt with different result than the given result id.
func (e *Engine) getAgreeAndDisagreeExecutors(blockID flow.Identifier, resultID flow.Identifier) (flow.IdentifierList, flow.IdentifierList, error) {
	receipts, err := e.receipts.ByBlockID(blockID)
	if err != nil {
		return nil, nil, fmt.Errorf("could not retrieve receipts for block: %v: %w", blockID, err)
	}

	agrees, disagrees := executorsOf(receipts, resultID)
	return agrees, disagrees, nil
}

// blockIsSealed returns true if the block at specified height by block ID is sealed.
func (e Engine) blockIsSealed(blockID flow.Identifier) (bool, error) {
	// TODO: as an optimization, we can keep record of last sealed height on a local variable.
	header, err := e.headers.ByBlockID(blockID)
	if err != nil {
		return false, fmt.Errorf("could not get block header: %w", err)
	}

	lastSealed, err := e.state.Sealed().Head()
	if err != nil {
		return false, fmt.Errorf("could not get last sealed: %w", err)
	}

	sealed := header.Height <= lastSealed.Height
	return sealed, nil
}

// executorsOf segregates the executors of the given receipts based on the given execution result id.
// The agree set contains the executors who made receipt with the same result as the given result id.
// The disagree set contains the executors who made receipt with different result than the given result id.
func executorsOf(receipts []*flow.ExecutionReceipt, resultID flow.Identifier) (flow.IdentifierList, flow.IdentifierList) {
	var agrees flow.IdentifierList
	var disagrees flow.IdentifierList

	for _, receipt := range receipts {
		executor := receipt.ExecutorID

		if receipt.ExecutionResult.ID() == resultID {
			agrees = append(agrees, executor)
		} else {
			disagrees = append(disagrees, executor)
		}
	}

	return agrees, disagrees
}

// EndStateCommitment computes the end state of the given chunk.
func EndStateCommitment(result *flow.ExecutionResult, chunkIndex uint64, systemChunk bool) (flow.StateCommitment, error) {
	var endState flow.StateCommitment
	if systemChunk {
		// last chunk in a result is the system chunk and takes final state commitment
		var ok bool
		endState, ok = result.FinalStateCommitment()
		if !ok {
			return nil, fmt.Errorf("can not read final state commitment, likely a bug")
		}
	} else {
		// any chunk except last takes the subsequent chunk's start state
		endState = result.Chunks[chunkIndex+1].StartState
	}

	return endState, nil
}

// IsSystemChunk returns true if `chunkIndex` points to a system chunk in `result`.
// Otherwise, it returns false.
// In the current version, a chunk is a system chunk if it is the last chunk of the
// execution result.
func IsSystemChunk(chunkIndex uint64, result *flow.ExecutionResult) bool {
	return chunkIndex == uint64(len(result.Chunks)-1)
}<|MERGE_RESOLUTION|>--- conflicted
+++ resolved
@@ -146,13 +146,8 @@
 
 	// adds chunk status as a pending chunk to mempool.
 	status := &verification.ChunkStatus{
-<<<<<<< HEAD
-		Chunk:             chunk,
-		ExecutionResultID: locator.ResultID,
-=======
 		ChunkIndex:      locator.Index,
 		ExecutionResult: result,
->>>>>>> 1f787501
 	}
 	added := e.pendingChunks.Add(status)
 	if !added {
@@ -194,16 +189,6 @@
 		lg.Debug().Msg("could not fetch pending status from mempool, dropping chunk data")
 		return
 	}
-<<<<<<< HEAD
-
-	lg = lg.With().
-		Uint64("chunk_index", status.Chunk.Index).
-		Hex("block_id", logging.ID(status.Chunk.BlockID)).
-		Hex("result_id", logging.ID(status.ExecutionResultID)).Logger()
-
-	// make sure the chunk data pack is valid
-	err := e.validateChunkDataPack(status.Chunk, originID, chunkDataPack, collection)
-=======
 
 	chunk := status.ExecutionResult.Chunks[status.ChunkIndex]
 	resultID := status.ExecutionResult.ID()
@@ -216,24 +201,15 @@
 
 	// make sure the chunk data pack is valid
 	err := e.validateChunkDataPack(chunk, originID, chunkDataPack, collection)
->>>>>>> 1f787501
 	if err != nil {
 		// TODO: this can be due to a byzantine behavior
 		lg.Error().Err(err).Msg("could not validate chunk data pack")
 		return
 	}
 
-<<<<<<< HEAD
-	result, err := e.results.ByID(status.ExecutionResultID)
-	if err != nil {
-		// potential database leakage or corruption.
-		lg.Fatal().Err(err).Msg("could not retrieve execution result of chunk status, possibly a bug")
-		return
-	}
-
 	lg = lg.With().
-		Hex("result_id", logging.ID(status.ExecutionResultID)).
-		Hex("block_id", logging.ID(status.Chunk.BlockID)).Logger()
+		Hex("result_id", logging.ID(resultID)).
+		Hex("block_id", logging.ID(status.ExecutionResult.BlockID)).Logger()
 
 	removed := e.pendingChunks.Rem(chunkDataPack.ChunkID)
 	lg.Debug().Bool("removed", removed).Msg("removed chunk status")
@@ -245,24 +221,7 @@
 	}
 
 	// pushes chunk data pack to verifier, and waits for it to be verified.
-	err = e.pushToVerifier(status.Chunk, result, chunkDataPack, collection)
-=======
-	lg = lg.With().
-		Hex("result_id", logging.ID(resultID)).
-		Hex("block_id", logging.ID(status.ExecutionResult.BlockID)).Logger()
-
-	removed := e.pendingChunks.Rem(chunkDataPack.ChunkID)
-	lg.Debug().Bool("removed", removed).Msg("removed chunk status")
-	if !removed {
-		// we deduplicate the chunk data responses at this point, reaching here means a
-		// duplicate chunk data response is under process concurrently, so we give up
-		// on processing current one.
-		return
-	}
-
-	// pushes chunk data pack to verifier, and waits for it to be verified.
 	err = e.pushToVerifier(chunk, status.ExecutionResult, chunkDataPack, collection)
->>>>>>> 1f787501
 	if err != nil {
 		lg.Fatal().Err(err).Msg("could not push the chunk to verifier engine")
 		return
