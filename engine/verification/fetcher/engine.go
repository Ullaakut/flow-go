--- conflicted
+++ resolved
@@ -77,11 +77,8 @@
 		requester:     requester,
 	}
 
-<<<<<<< HEAD
-=======
 	e.requester.WithChunkDataPackHandler(e)
 
->>>>>>> 8adc6ae4
 	return e
 }
 
@@ -117,13 +114,9 @@
 // the chunk consumer in order to process the next chunk.
 func (e *Engine) ProcessAssignedChunk(locator *chunks.Locator) {
 	// TODO: add tracing and metrics.
-<<<<<<< HEAD
-	lg := e.log.With().
-=======
 	locatorID := locator.ID()
 	lg := e.log.With().
 		Hex("locator_id", logging.ID(locatorID)).
->>>>>>> 8adc6ae4
 		Hex("result_id", logging.ID(locator.ResultID)).
 		Uint64("chunk_index", locator.Index).
 		Logger()
@@ -192,7 +185,6 @@
 		Hex("chunk_id", logging.ID(chunkDataPack.ChunkID)).
 		Logger()
 	lg.Info().Msg("chunk data pack arrived")
-<<<<<<< HEAD
 
 	// make sure we still need it
 	status, exists := e.pendingChunks.ByID(chunkDataPack.ChunkID)
@@ -211,7 +203,7 @@
 		Logger()
 
 	// make sure the chunk data pack is valid
-	err := e.validateChunkDataPack(chunk, originID, chunkDataPack, collection)
+	err := e.validateChunkDataPack(chunk, originID, chunkDataPack, collection, status.ExecutionResult)
 	if err != nil {
 		// TODO: this can be due to a byzantine behavior
 		lg.Error().Err(err).Msg("could not validate chunk data pack")
@@ -228,42 +220,6 @@
 		// we deduplicate the chunk data responses at this point, reaching here means a
 		// duplicate chunk data response is under process concurrently, so we give up
 		// on processing current one.
-=======
-
-	// make sure we still need it
-	status, exists := e.pendingChunks.ByID(chunkDataPack.ChunkID)
-	if !exists {
-		lg.Debug().Msg("could not fetch pending status from mempool, dropping chunk data")
-		return
-	}
-
-	chunk := status.ExecutionResult.Chunks[status.ChunkIndex]
-	resultID := status.ExecutionResult.ID()
-
-	lg = lg.With().
-		Hex("block_id", logging.ID(status.ExecutionResult.BlockID)).
-		Hex("result_id", logging.ID(resultID)).
-		Uint64("chunk_index", status.ChunkIndex).
-		Logger()
-
-	// make sure the chunk data pack is valid
-	err := e.validateChunkDataPack(chunk, originID, chunkDataPack, collection, status.ExecutionResult)
-	if err != nil {
-		// TODO: this can be due to a byzantine behavior
-		lg.Error().Err(err).Msg("could not validate chunk data pack")
-		return
-	}
-
-	lg = lg.With().
-		Hex("result_id", logging.ID(resultID)).
-		Hex("block_id", logging.ID(status.ExecutionResult.BlockID)).Logger()
-
-	removed := e.pendingChunks.Rem(chunkDataPack.ChunkID)
-	lg.Debug().Bool("removed", removed).Msg("removed chunk status")
-	if !removed {
-		// we deduplicate the chunk data responses at this point, reaching here means a
-		// duplicate chunk data response is under process concurrently, so we give up
-		// on processing current one.
 		return
 	}
 
@@ -271,7 +227,6 @@
 	err = e.pushToVerifier(chunk, status.ExecutionResult, chunkDataPack, collection)
 	if err != nil {
 		lg.Fatal().Err(err).Msg("could not push the chunk to verifier engine")
->>>>>>> 8adc6ae4
 		return
 	}
 	// we need to report that the job has been finished eventually
@@ -279,39 +234,6 @@
 	lg.Info().Msg("chunk verification is done")
 }
 
-<<<<<<< HEAD
-	// pushes chunk data pack to verifier, and waits for it to be verified.
-	err = e.pushToVerifier(chunk, status.ExecutionResult, chunkDataPack, collection)
-	if err != nil {
-		lg.Fatal().Err(err).Msg("could not push the chunk to verifier engine")
-		return
-	}
-	// we need to report that the job has been finished eventually
-	e.chunkConsumerNotifier.Notify(chunkDataPack.ChunkID)
-	lg.Info().Msg("chunk verification is done")
-}
-
-// validateChunkDataPack validates the integrity of a received chunk data pack as well as the authenticity of its sender.
-// Regarding the integrity: the chunk data pack should have a matching start state with the chunk itself, as well as a matching collection ID with the
-// given collection.
-//
-// Regarding the authenticity: the chunk data pack should be coming from a sender that is an staked execution node at the block of the chunk.
-func (e *Engine) validateChunkDataPack(chunk *flow.Chunk, senderID flow.Identifier, chunkDataPack *flow.ChunkDataPack, collection *flow.Collection) error {
-	// 1. sender must be a staked execution node at that block
-	blockID := chunk.BlockID
-	staked := e.validateStakedExecutionNodeAtBlockID(senderID, blockID)
-	if !staked {
-		return fmt.Errorf("unstaked execution node sender at block ID")
-	}
-
-	// 2. start state must match
-	if chunkDataPack.StartState != chunk.ChunkBody.StartState {
-		return engine.NewInvalidInputErrorf("expecting chunk data pack's start state: %x, but got: %x", chunk.ChunkBody.StartState, chunkDataPack.StartState)
-	}
-
-	// 3. collection id must match
-	collID := collection.ID()
-=======
 // validateChunkDataPack validates the integrity of a received chunk data pack as well as the authenticity of its sender.
 // Regarding the integrity: the chunk data pack should have a matching start state with the chunk itself, as well as a matching collection ID with the
 // given collection.
@@ -379,7 +301,6 @@
 			chunkDataPack.CollectionID, collection.ID(), collection.Len())
 	}
 
->>>>>>> 8adc6ae4
 	if chunkDataPack.CollectionID != collID {
 		return engine.NewInvalidInputErrorf("mismatch collection id, %v != %v", chunkDataPack.CollectionID, collID)
 	}
@@ -387,7 +308,20 @@
 	return nil
 }
 
-<<<<<<< HEAD
+// validateNonSystemChunkCollection returns nil if the collection is matching the non-system chunk data pack.
+// A collection is valid against a non-system chunk if it has a matching collection ID with system chunk's collection ID field.
+//
+// TODO: collection ID should also be checked against its block.
+func (e Engine) validateNonSystemChunkCollection(collection *flow.Collection, chunkDataPack *flow.ChunkDataPack) error {
+	collID := collection.ID()
+
+	if chunkDataPack.CollectionID != collID {
+		return engine.NewInvalidInputErrorf("mismatch collection id, %v != %v", chunkDataPack.CollectionID, collID)
+	}
+
+	return nil
+}
+
 // validateStakedExecutionNodeAtBlockID validates sender ID of a chunk data pack response as an staked
 // execution node at the given block ID.
 func (e Engine) validateStakedExecutionNodeAtBlockID(senderID flow.Identifier, blockID flow.Identifier) bool {
@@ -405,39 +339,6 @@
 	return valid
 }
 
-=======
-// validateNonSystemChunkCollection returns nil if the collection is matching the non-system chunk data pack.
-// A collection is valid against a non-system chunk if it has a matching collection ID with system chunk's collection ID field.
-//
-// TODO: collection ID should also be checked against its block.
-func (e Engine) validateNonSystemChunkCollection(collection *flow.Collection, chunkDataPack *flow.ChunkDataPack) error {
-	collID := collection.ID()
-
-	if chunkDataPack.CollectionID != collID {
-		return engine.NewInvalidInputErrorf("mismatch collection id, %v != %v", chunkDataPack.CollectionID, collID)
-	}
-
-	return nil
-}
-
-// validateStakedExecutionNodeAtBlockID validates sender ID of a chunk data pack response as an staked
-// execution node at the given block ID.
-func (e Engine) validateStakedExecutionNodeAtBlockID(senderID flow.Identifier, blockID flow.Identifier) bool {
-	snapshot := e.state.AtBlockID(blockID)
-	valid, err := protocol.IsNodeStakedWithRoleAt(snapshot, senderID, flow.RoleExecution)
-
-	if err != nil {
-		e.log.Fatal().
-			Err(err).
-			Hex("block_id", logging.ID(blockID)).
-			Hex("sender_id", logging.ID(senderID)).
-			Msg("could not validate sender identity at specified block ID snapshot as execution node")
-	}
-
-	return valid
-}
-
->>>>>>> 8adc6ae4
 // NotifyChunkDataPackSealed is called by the ChunkDataPackRequester to notify the ChunkDataPackHandler (i.e.,
 // this fetcher engine) that the chunk ID has been sealed and hence the requester will no longer request it.
 //
@@ -445,11 +346,6 @@
 // through HandleChunkDataPack).
 func (e *Engine) NotifyChunkDataPackSealed(chunkID flow.Identifier) {
 	// we need to report that the job has been finished eventually
-<<<<<<< HEAD
-	defer e.chunkConsumerNotifier.Notify(chunkID)
-	removed := e.pendingChunks.Rem(chunkID)
-	e.log.Info().Bool("removed", removed).Msg("discards fetching chunk of an already sealed block")
-=======
 	status, exists := e.pendingChunks.ByID(chunkID)
 	if !exists {
 		e.log.Debug().
@@ -462,7 +358,6 @@
 
 	e.chunkConsumerNotifier.Notify(status.ChunkLocatorID())
 	e.log.Info().Bool("removed", removed).Msg("discards fetching chunk of an already sealed block and notified consumer")
->>>>>>> 8adc6ae4
 }
 
 // pushToVerifier makes a verifiable chunk data out of the input and pass it to the verifier for verification.
@@ -564,7 +459,6 @@
 func (e Engine) blockIsSealed(blockID flow.Identifier) (bool, error) {
 	// TODO: as an optimization, we can keep record of last sealed height on a local variable.
 	header, err := e.headers.ByBlockID(blockID)
-<<<<<<< HEAD
 	if err != nil {
 		return false, fmt.Errorf("could not get block header: %w", err)
 	}
@@ -574,17 +468,6 @@
 		return false, fmt.Errorf("could not get last sealed: %w", err)
 	}
 
-=======
-	if err != nil {
-		return false, fmt.Errorf("could not get block header: %w", err)
-	}
-
-	lastSealed, err := e.state.Sealed().Head()
-	if err != nil {
-		return false, fmt.Errorf("could not get last sealed: %w", err)
-	}
-
->>>>>>> 8adc6ae4
 	sealed := header.Height <= lastSealed.Height
 	return sealed, nil
 }
