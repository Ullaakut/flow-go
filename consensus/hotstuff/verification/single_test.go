--- conflicted
+++ resolved
@@ -113,7 +113,6 @@
 	require.NoError(t, err)
 	assert.True(t, valid, "original QC should be valid")
 
-<<<<<<< HEAD
 	// Verify QC with a totally different set of signers (to test the staking key aggregation)
 	qc_bis, err := signers[0].CreateQC(votes[len(votes)-minShares:])
 	require.NoError(t, err, "should be able to create QC from valid votes")
@@ -130,12 +129,8 @@
 		assert.True(t, valid, "QC should be valid")
 	}
 
-	// verification with missing identity should be invalid
+	// verification with with not enough voters is invalid
 	valid, err = signers[0].VerifyQC(identities[:minShares-1], qc.SigData, block)
-=======
-	// verification with with not enough voters is invalid
-	valid, err = signers[0].VerifyQC(voterIDs[:minShares-1], qc.SigData, block)
->>>>>>> 8709e5aa
 	require.NoError(t, err)
 	assert.False(t, valid, "verification with missing voter ID should not work")
 
