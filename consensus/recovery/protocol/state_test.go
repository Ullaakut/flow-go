--- conflicted
+++ resolved
@@ -20,15 +20,8 @@
 func TestSaveBlockAsReplica(t *testing.T) {
 	util.RunWithProtocolState(t, func(db *badger.DB, state *protocol.State) {
 
-<<<<<<< HEAD
-		seal := unittest.SealFixture()
-		seal.BlockID = b0.ID()
-		seal.ResultID = result.ID()
-		seal.FinalState = result.FinalStateCommit
-=======
 		participants := unittest.IdentityListFixture(5, unittest.WithAllRoles())
 		b0, result, seal := unittest.BootstrapFixture(participants)
->>>>>>> f6e22335
 
 		err := state.Mutate().Bootstrap(b0, result, seal)
 		require.NoError(t, err)
