--- conflicted
+++ resolved
@@ -1,11 +1,6 @@
 package ptrie
 
 import (
-<<<<<<< HEAD
-	"io/ioutil"
-=======
-	"bytes"
->>>>>>> e01a7f68
 	"math/rand"
 	"testing"
 	"time"
@@ -23,15 +18,7 @@
 	pathByteSize int,
 	numberOfActiveTries int, f func(t *testing.T, f *mtrie.Forest)) {
 
-<<<<<<< HEAD
-	dir, err := ioutil.TempDir("", "test-mtrie-")
-	require.NoError(t, err)
-	defer os.RemoveAll(dir)
-
-	forest, err := mtrie.NewForest(dir, numberOfActiveTries, &metrics.NoopCollector{}, nil)
-=======
-	forest, err := mtrie.NewForest(pathByteSize, numberOfActiveTries, &metrics.NoopCollector{}, nil)
->>>>>>> e01a7f68
+	forest, err := mtrie.NewForest(numberOfActiveTries, &metrics.NoopCollector{}, nil)
 	require.NoError(t, err)
 
 	f(t, forest)
