--- conflicted
+++ resolved
@@ -31,11 +31,7 @@
 
 	unittest.RunWithTempDir(t, func(dir string) {
 
-<<<<<<< HEAD
-		f, err := mtrie.NewForest(dir, size*10, metricsCollector, func(tree *trie.MTrie) error { return nil })
-=======
-		f, err := mtrie.NewForest(pathByteSize, size*10, metricsCollector, func(tree *trie.MTrie) error { return nil })
->>>>>>> e01a7f68
+		f, err := mtrie.NewForest(size*10, metricsCollector, func(tree *trie.MTrie) error { return nil })
 		require.NoError(t, err)
 
 		var rootHash = f.GetEmptyRootHash()
@@ -130,11 +126,7 @@
 			}
 		})
 
-<<<<<<< HEAD
-		f2, err := mtrie.NewForest(dir, size*10, metricsCollector, func(tree *trie.MTrie) error { return nil })
-=======
-		f2, err := mtrie.NewForest(pathByteSize, size*10, metricsCollector, func(tree *trie.MTrie) error { return nil })
->>>>>>> e01a7f68
+		f2, err := mtrie.NewForest(size*10, metricsCollector, func(tree *trie.MTrie) error { return nil })
 		require.NoError(t, err)
 
 		t.Run("load data from checkpoint and WAL", func(t *testing.T) {
@@ -212,11 +204,7 @@
 
 	unittest.RunWithTempDir(t, func(dir string) {
 
-<<<<<<< HEAD
-		f, err := mtrie.NewForest(dir, size*10, metricsCollector, func(tree *trie.MTrie) error { return nil })
-=======
-		f, err := mtrie.NewForest(pathByteSize, size*10, metricsCollector, func(tree *trie.MTrie) error { return nil })
->>>>>>> e01a7f68
+		f, err := mtrie.NewForest(size*10, metricsCollector, func(tree *trie.MTrie) error { return nil })
 		require.NoError(t, err)
 
 		var rootHash = f.GetEmptyRootHash()
