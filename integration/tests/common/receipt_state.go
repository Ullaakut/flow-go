package common

import (
	"bytes"
	"fmt"
	"testing"
	"time"

	"github.com/stretchr/testify/require"

	"github.com/dapperlabs/flow-go/model/flow"
	"github.com/dapperlabs/flow-go/model/messages"
	"github.com/dapperlabs/flow-go/utils/unittest"
)

const receiptStateTimeout = 60 * time.Second

type ReceiptState struct {
	// receipts contains execution receipts are indexed by blockID, then by executorID
	// TODO add lock to prevent concurrent map access bugs
	receipts map[flow.Identifier]map[flow.Identifier]*flow.ExecutionReceipt
}

func (rs *ReceiptState) Add(er *flow.ExecutionReceipt) {
	if rs.receipts == nil {
		// TODO: initialize this map in constructor
		rs.receipts = make(map[flow.Identifier]map[flow.Identifier]*flow.ExecutionReceipt)
	}

	if rs.receipts[er.ExecutionResult.BlockID] == nil {
		rs.receipts[er.ExecutionResult.BlockID] = make(map[flow.Identifier]*flow.ExecutionReceipt)
	}

	rs.receipts[er.ExecutionResult.BlockID][er.ExecutorID] = er
}

// WaitForReceiptFromAny waits for an execution receipt for the given blockID from any execution node and returns it
func (rs *ReceiptState) WaitForReceiptFromAny(t *testing.T, blockID flow.Identifier) *flow.ExecutionReceipt {
	require.Eventually(t, func() bool {
		return len(rs.receipts[blockID]) > 0
	}, receiptStateTimeout, 100*time.Millisecond,
		fmt.Sprintf("did not receive execution receipt for block ID %x from any node within %v seconds", blockID,
			receiptStateTimeout))
	for _, r := range rs.receipts[blockID] {
		return r
	}
	panic("there needs to be an entry in rs.receipts[blockID]")
}

// WaitForReceiptFrom waits for an execution receipt for the given blockID and the given executorID and returns it
func (rs *ReceiptState) WaitForReceiptFrom(t *testing.T, blockID, executorID flow.Identifier) *flow.ExecutionReceipt {
	var r *flow.ExecutionReceipt
	require.Eventually(t, func() bool {
		var ok bool
		r, ok = rs.receipts[blockID][executorID]
		return ok
	}, receiptStateTimeout, 100*time.Millisecond,
		fmt.Sprintf("did not receive execution receipt for block ID %x from %x within %v seconds", blockID, executorID,
			receiptStateTimeout))
	return r
}

// WaitUntilFinalizedStateCommitmentChanged waits until a different state commitment for a finalized block is received
// compared to the latest one from any execution node and returns the corresponding block and execution receipt
func WaitUntilFinalizedStateCommitmentChanged(t *testing.T, bs *BlockState, rs *ReceiptState) (*messages.BlockProposal,
	*flow.ExecutionReceipt) {

	// get the state commitment for the highest finalized block
<<<<<<< HEAD
	initialFinalizedSC := flow.StateCommitment{}
=======
	initialFinalizedSC := unittest.GenesisStateCommitment
>>>>>>> 41d52d3f
	b1, ok := bs.HighestFinalized()
	if ok {
		r1 := rs.WaitForReceiptFromAny(t, b1.Header.ID())
		initialFinalizedSC = r1.ExecutionResult.FinalStateCommit
	}

	currentHeight := b1.Header.Height + 1
	currentID := b1.Header.ID()
	var b2 *messages.BlockProposal
	var r2 *flow.ExecutionReceipt
	require.Eventually(t, func() bool {
		var ok bool
		b2, ok = bs.finalizedByHeight[currentHeight]
		if !ok {
			return false
		}
		currentID = b2.Header.ID()
		r2 = rs.WaitForReceiptFromAny(t, b2.Header.ID())
		if bytes.Compare(initialFinalizedSC, r2.ExecutionResult.FinalStateCommit) == 0 {
			// received a new execution result for the next finalized block, but it has the same final state commitment
			// check the next finalized block
			currentHeight++
			return false
		}
		return true
	}, receiptStateTimeout, 100*time.Millisecond,
		fmt.Sprintf("did not receive an execution receipt with a different state commitment from %x within %v seconds,"+
			" last block checked height %v, last block checked ID %x", initialFinalizedSC, receiptStateTimeout,
			currentHeight, currentID))

	return b2, r2
}<|MERGE_RESOLUTION|>--- conflicted
+++ resolved
@@ -66,11 +66,7 @@
 	*flow.ExecutionReceipt) {
 
 	// get the state commitment for the highest finalized block
-<<<<<<< HEAD
-	initialFinalizedSC := flow.StateCommitment{}
-=======
 	initialFinalizedSC := unittest.GenesisStateCommitment
->>>>>>> 41d52d3f
 	b1, ok := bs.HighestFinalized()
 	if ok {
 		r1 := rs.WaitForReceiptFromAny(t, b1.Header.ID())
