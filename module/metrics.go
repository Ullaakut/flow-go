package module

import (
	"time"

	"github.com/dapperlabs/flow-go/model/flow"
)

type Metrics interface {

<<<<<<< HEAD
	// StartCollectionToGuarantee starts a span to trace the duration of a collection
	// from being created to being submitted as a collection guarantee
	StartCollectionToGuarantee(collection flow.LightCollection)

	// FinishCollectionToGuarantee finishes a span to trace the duration of a collection
	// from being created to being submitted as a collection guarantee
	FinishCollectionToGuarantee(collectionID flow.Identifier)
=======
	// Common Metrics
	//

	// BadgerDBSize total size on-disk of the badger database.
	BadgerDBSize(sizeBytes int64)

	// Network Metrics
	// NetworkMessageSent size of the network message in bytes
	NetworkMessageSent(sizeBytes int)

	// Collection Metrics
	//

	// TransactionReceived is called when a new transaction is ingested by the
	// node. It increments the total count of ingested transactions and starts
	// a tx->col span for the transaction.
	TransactionReceived(txID flow.Identifier)
>>>>>>> d84a419c

	// CollectionProposed is called when a new collection is proposed by us or
	// any other node in the cluster.
	CollectionProposed(collection flow.LightCollection)

	// CollectionGuaranteed is called when a collection is finalized.
	CollectionGuaranteed(collection flow.LightCollection)

	// Consensus Metrics
	//

	// StartCollectionToFinalized reports Metrics C1: Collection Received by CCL→ Collection Included in Finalized Block
	StartCollectionToFinalized(collectionID flow.Identifier)

	// FinishCollectionToFinalized reports Metrics C1: Collection Received by CCL→ Collection Included in Finalized Block
	FinishCollectionToFinalized(collectionID flow.Identifier)

	// CollectionsInFinalizedBlock reports Metric C2: Counter: Number of Collections included in finalized Blocks (per second)
	CollectionsInFinalizedBlock(count int)

	// CollectionsPerBlock reports Metric C3: Gauge type: number of Collections per incorporated Block
	CollectionsPerBlock(count int)

	// StartBlockToSeal reports Metrics C4: Block Received by CCL → Block Seal in finalized block
	StartBlockToSeal(blockID flow.Identifier)

	// FinishBlockToSeal reports Metrics C4: Block Received by CCL → Block Seal in finalized block
	FinishBlockToSeal(blockID flow.Identifier)

	// SealsInFinalizedBlock reports Metrics C5 Number of Blocks which are sealed by finalized blocks (per second)
	SealsInFinalizedBlock(count int)

	// HotStuffBusyDuration reports Metrics C6 HotStuff Busy Duration
	HotStuffBusyDuration(duration time.Duration, event string)

	// HotStuffIdleDuration reports Metrics C6 HotStuff Idle Duration
	HotStuffIdleDuration(duration time.Duration)

	// HotStuffWaitDuration reports Metrics C6 HotStuff Idle Duration
	HotStuffWaitDuration(duration time.Duration, event string)

	// FinalizedBlocks reports Metric C7: Number of Blocks Finalized (per second)
	FinalizedBlocks(count int)

	// StartNewView reports Metrics C8: Current View
	StartNewView(view uint64)

	// NewestKnownQC reports Metrics C9: View of Newest Known QC
	NewestKnownQC(view uint64)

	// Verification Metrics
	//

	// OnChunkVerificationStarted is called whenever the verification of a chunk is started
	// it starts the timer to record the execution time
	OnChunkVerificationStarted(chunkID flow.Identifier)

	// OnChunkVerificationFinished is called whenever chunkID verification gets finished
	// it records the duration of execution and increases number of checked chunks
	OnChunkVerificationFinished(chunkID flow.Identifier)

	// OnResultApproval is called whenever a result approval for is emitted
	// it increases the result approval counter for this chunk
	OnResultApproval()

	// OnChunkDataAdded is called whenever something is added to related to chunkID to the in-memory mempools
	// of verification node. It records the size of stored object.
	OnChunkDataAdded(chunkID flow.Identifier, size float64)

	// OnChunkDataRemoved is called whenever something is removed that is related to chunkID from the in-memory mempools
	// of verification node. It records the size of stored object.
	OnChunkDataRemoved(chunkID flow.Identifier, size float64)

	// Execution Metrics

	// StartBlockReceivedToExecuted starts a span to trace the duration of a block
	// from being received for execution to execution being finished
	StartBlockReceivedToExecuted(blockID flow.Identifier)

	// FinishBlockReceivedToExecuted finishes a span to trace the duration of a block
	// from being received for execution to execution being finished
	FinishBlockReceivedToExecuted(blockID flow.Identifier)

	// ExecutionGasUsedPerBlock reports gas used per block
	ExecutionGasUsedPerBlock(gas uint64)

	// ExecutionStateReadsPerBlock reports number of state access/read operations per block
	ExecutionStateReadsPerBlock(reads uint64)

	// ExecutionStateStorageDiskTotal reports the total storage size of the execution state on disk in bytes
	ExecutionStateStorageDiskTotal(bytes int64)

	// ExecutionStorageStateCommitment reports the storage size of a state commitment in bytes
	ExecutionStorageStateCommitment(bytes int64)
}<|MERGE_RESOLUTION|>--- conflicted
+++ resolved
@@ -7,16 +7,6 @@
 )
 
 type Metrics interface {
-
-<<<<<<< HEAD
-	// StartCollectionToGuarantee starts a span to trace the duration of a collection
-	// from being created to being submitted as a collection guarantee
-	StartCollectionToGuarantee(collection flow.LightCollection)
-
-	// FinishCollectionToGuarantee finishes a span to trace the duration of a collection
-	// from being created to being submitted as a collection guarantee
-	FinishCollectionToGuarantee(collectionID flow.Identifier)
-=======
 	// Common Metrics
 	//
 
@@ -30,11 +20,18 @@
 	// Collection Metrics
 	//
 
+	// StartCollectionToGuarantee starts a span to trace the duration of a collection
+	// from being created to being submitted as a collection guarantee
+	StartCollectionToGuarantee(collection flow.LightCollection)
+
+	// FinishCollectionToGuarantee finishes a span to trace the duration of a collection
+	// from being created to being submitted as a collection guarantee
+	FinishCollectionToGuarantee(collectionID flow.Identifier)
+
 	// TransactionReceived is called when a new transaction is ingested by the
 	// node. It increments the total count of ingested transactions and starts
 	// a tx->col span for the transaction.
 	TransactionReceived(txID flow.Identifier)
->>>>>>> d84a419c
 
 	// CollectionProposed is called when a new collection is proposed by us or
 	// any other node in the cluster.
