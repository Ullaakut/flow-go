--- conflicted
+++ resolved
@@ -310,99 +310,6 @@
 			head = block
 			err = suite.db.Update(procedure.FinalizeClusterBlock(block.ID()))
 			assert.Nil(t, err)
-<<<<<<< HEAD
-			builtCollection := built.Collection
-
-			// tx2 and tx3 should be in the built collection
-			assert.Len(t, builtCollection.Transactions, 2)
-			assert.True(t, collectionContains(builtCollection, tx2.ID(), tx3.ID()))
-			assert.False(t, collectionContains(builtCollection, tx1.ID()))
-
-			// tx1 should be removed from mempool, as it is in a finalized block
-			assert.False(t, pool.Has(tx1.ID()))
-		})
-
-		// should function correctly with large history
-		t.Run("large history", func(t *testing.T) {
-			// TODO: hardcoded block limit for now, so skip
-			t.Skip()
-
-			bootstrap()
-			defer cleanup()
-
-			// use a mempool with 1000 transactions, one per block
-			pool, err = stdmap.NewTransactions(2000)
-			require.Nil(t, err)
-
-			// keep track of the head of the chain
-			head := *genesis
-
-			// keep track of invalidated transaction IDs
-			var invalidatedTxIds []flow.Identifier
-
-			// create 1000 blocks containing 1000 transactions
-			for i := 0; i < 1000; i++ {
-
-				// create a transaction
-				tx := unittest.TransactionBodyFixture(func(t *flow.TransactionBody) {
-					t.ProposalKey.SequenceNumber = uint64(i)
-				})
-				err = pool.Add(&tx)
-				assert.Nil(t, err)
-
-				// 1/3 of the time create a conflicting fork that will be invalidated
-				// don't do this the first and last few times to ensure we don't
-				// try to fork genesis and the the last block is the valid fork.
-				conflicting := rand.Intn(3) == 0 && i > 5 && i < 995
-
-				// by default, build on the head - if we are building a
-				// conflicting fork, build on the parent of the head
-				parent := head
-				if conflicting {
-					err = db.View(procedure.RetrieveClusterBlock(parent.ParentID, &parent))
-					assert.Nil(t, err)
-					// add the transaction to the invalidated list
-					invalidatedTxIds = append(invalidatedTxIds, tx.ID())
-				}
-
-				// create a block containing the transaction
-				block := unittest.ClusterBlockWithParent(&head)
-				payload := model.PayloadFromTransactions(&tx)
-				block.SetPayload(payload)
-				insert(&block)
-
-				// reset the valid head if we aren't building a conflicting fork
-				if !conflicting {
-					head = block
-					err = db.Update(procedure.FinalizeClusterBlock(block.ID()))
-					assert.Nil(t, err)
-				}
-			}
-
-			t.Log("conflicting: ", len(invalidatedTxIds))
-
-			// build on the the head block
-			builder := collection.NewBuilder(db, pool, chainID)
-			header, err := builder.BuildOn(head.ID(), noopSetter)
-			require.Nil(t, err)
-
-			// retrieve the built block from storage
-			var built model.Block
-			err = db.View(procedure.RetrieveClusterBlock(header.ID(), &built))
-			require.Nil(t, err)
-			builtCollection := built.Collection
-
-			// payload should only contain transactions from invalidated blocks
-			assert.Len(t, builtCollection.Transactions, len(invalidatedTxIds))
-			assert.True(t, collectionContains(builtCollection, invalidatedTxIds...))
-		})
-
-		// TODO specify behaviour for empty mempools
-		t.Run("empty mempool", func(t *testing.T) {
-			t.Skip()
-		})
-	})
-=======
 		}
 	}
 
@@ -426,7 +333,6 @@
 // TODO specify behaviour for empty mempools
 func (suite *BuilderSuite) TestBuildOn_EmptyMempool() {
 	suite.T().Skip()
->>>>>>> 62622d44
 }
 
 // helper to check whether a collection contains each of the given transactions.
