package unittest

import (
	"fmt"
	"math/rand"

	"github.com/dapperlabs/flow-go/crypto"
	"github.com/dapperlabs/flow-go/model/flow"
)

func AddressFixture() flow.Address {
	return flow.RootAddress
}

func AccountSignatureFixture() flow.AccountSignature {
	return flow.AccountSignature{
		Account:   AddressFixture(),
		Signature: []byte{1, 2, 3, 4},
	}
}

func BlockFixture() flow.Block {
	content := flow.Content{
		Identities: IdentityListFixture(32),
		Guarantees: CollectionGuaranteesFixture(16),
	}
	payload := content.Payload()
	header := BlockHeaderFixture()
	header.PayloadHash = payload.Root()
	return flow.Block{
		Header:  header,
		Payload: payload,
		Content: content,
	}
}

func BlockHeaderFixture() flow.Header {
	return flow.Header{
		ParentID: IdentifierFixture(),
		Number:   rand.Uint64(),
	}
}

func CollectionGuaranteeFixture() *flow.CollectionGuarantee {
	return &flow.CollectionGuarantee{
		CollectionID: IdentifierFixture(),
		Signatures:   SignaturesFixture(16),
	}
}

func CollectionGuaranteesFixture(n int) []*flow.CollectionGuarantee {
	ret := make([]*flow.CollectionGuarantee, 0, n)
	for i := 1; i <= n; i++ {
		cg := flow.CollectionGuarantee{
			CollectionID: flow.Identifier{byte(i)},
			Signatures:   []crypto.Signature{[]byte(fmt.Sprintf("signature %d A", i)), []byte(fmt.Sprintf("signature %d B", i))},
		}
		ret = append(ret, &cg)
	}
	return ret
}

func CollectionFixture(n int) flow.Collection {
	transactions := make([]flow.TransactionBody, 0, n)

	for i := 0; i < n; i++ {
		tx := TransactionFixture(func(t *flow.Transaction) {
			t.Nonce = rand.Uint64()
		})
		transactions = append(transactions, tx.TransactionBody)
	}

	return flow.Collection{Transactions: transactions}
}

<<<<<<< HEAD
func StateCommitmentFixture() flow.StateCommitment {
	var state = make([]byte, 20)
	_, _ = rand.Read(state[0:20])
	return flow.StateCommitment(state)
}

func TransactionFixture(n ...func(t *flow.Transaction)) flow.Transaction {
	tx := flow.Transaction{TransactionBody: flow.TransactionBody{
		Script:             []byte("pub fun main() {}"),
		ReferenceBlockHash: flow.Fingerprint(HashFixture(32)),
		Nonce:              1,
		ComputeLimit:       10,
		PayerAccount:       AddressFixture(),
		ScriptAccounts:     []flow.Address{AddressFixture()},
		Signatures:         []flow.AccountSignature{AccountSignatureFixture()},
	}}
	if len(n) > 0 {
		n[0](&tx)
	}
	return tx
}

=======
>>>>>>> 21482e79
func HashFixture(size int) crypto.Hash {
	hash := make(crypto.Hash, size)
	for i := 0; i < size; i++ {
		hash[i] = byte(i)
	}
	return hash
}

func IdentifierFixture() flow.Identifier {
	var id flow.Identifier
	_, _ = rand.Read(id[:])
	return id
}

// IdentityFixture returns a node identity.
func IdentityFixture(opts ...func(*flow.Identity)) flow.Identity {
	id := flow.Identity{
		NodeID:  IdentifierFixture(),
		Address: "address",
		Role:    flow.RoleConsensus,
		Stake:   1000,
	}
	for _, apply := range opts {
		apply(&id)
	}
	return id
}

// IdentityListFixture returns a list of node identity objects. The identities
// can be customized (ie. set their role) by passing in a function that modifies
// the input identities as required.
func IdentityListFixture(n int, opts ...func(*flow.Identity)) flow.IdentityList {
	nodes := make(flow.IdentityList, n)

	for i := 0; i < n; i++ {
		node := IdentityFixture()
		node.Address = fmt.Sprintf("address-%d", i+1)
		for _, opt := range opts {
			opt(&node)
		}
		nodes[i] = node
	}

	return nodes
}

func SignatureFixture() crypto.Signature {
	sig := make([]byte, 32)
	_, _ = rand.Read(sig)
	return sig
}

func SignaturesFixture(n int) []crypto.Signature {
	var sigs []crypto.Signature
	for i := 0; i < n; i++ {
		sigs = append(sigs, SignatureFixture())
	}
	return sigs
}

func TransactionFixture(n ...func(t *flow.Transaction)) flow.Transaction {
	tx := flow.Transaction{TransactionBody: flow.TransactionBody{
		Script:           []byte("pub fun main() {}"),
		ReferenceBlockID: IdentifierFixture(),
		Nonce:            rand.Uint64(),
		ComputeLimit:     10,
		PayerAccount:     AddressFixture(),
		ScriptAccounts:   []flow.Address{AddressFixture()},
		Signatures:       []flow.AccountSignature{AccountSignatureFixture()},
	}}
	if len(n) > 0 {
		n[0](&tx)
	}
	return tx
}<|MERGE_RESOLUTION|>--- conflicted
+++ resolved
@@ -73,7 +73,6 @@
 	return flow.Collection{Transactions: transactions}
 }
 
-<<<<<<< HEAD
 func StateCommitmentFixture() flow.StateCommitment {
 	var state = make([]byte, 20)
 	_, _ = rand.Read(state[0:20])
@@ -96,8 +95,6 @@
 	return tx
 }
 
-=======
->>>>>>> 21482e79
 func HashFixture(size int) crypto.Hash {
 	hash := make(crypto.Hash, size)
 	for i := 0; i < size; i++ {
