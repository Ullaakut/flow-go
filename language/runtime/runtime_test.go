package runtime

import (
	"fmt"
	"math/big"
	"testing"

	"github.com/stretchr/testify/require"

	"github.com/stretchr/testify/assert"

	"github.com/dapperlabs/flow-go/language/runtime/errors"
	"github.com/dapperlabs/flow-go/model/flow"
)

type testRuntimeInterface struct {
	resolveImport      func(Location) ([]byte, error)
	getValue           func(controller, owner, key []byte) (value []byte, err error)
	setValue           func(controller, owner, key, value []byte) (err error)
	createAccount      func(publicKeys [][]byte, code []byte) (address flow.Address, err error)
	addAccountKey      func(address flow.Address, publicKey []byte) error
	removeAccountKey   func(address flow.Address, index int) (publicKey []byte, err error)
	updateAccountCode  func(address flow.Address, code []byte) (err error)
	getSigningAccounts func() []flow.Address
	log                func(string)
	emitEvent          func(flow.Event)
}

func (i *testRuntimeInterface) ResolveImport(location Location) ([]byte, error) {
	return i.resolveImport(location)
}

func (i *testRuntimeInterface) GetValue(controller, owner, key []byte) (value []byte, err error) {
	return i.getValue(controller, owner, key)
}

func (i *testRuntimeInterface) SetValue(controller, owner, key, value []byte) (err error) {
	return i.setValue(controller, owner, key, value)
}

func (i *testRuntimeInterface) CreateAccount(publicKeys [][]byte, code []byte) (address flow.Address, err error) {
	return i.createAccount(publicKeys, code)
}

func (i *testRuntimeInterface) AddAccountKey(address flow.Address, publicKey []byte) error {
	return i.addAccountKey(address, publicKey)
}

func (i *testRuntimeInterface) RemoveAccountKey(address flow.Address, index int) (publicKey []byte, err error) {
	return i.removeAccountKey(address, index)
}

func (i *testRuntimeInterface) UpdateAccountCode(address flow.Address, code []byte) (err error) {
	return i.updateAccountCode(address, code)
}

func (i *testRuntimeInterface) GetSigningAccounts() []flow.Address {
	if i.getSigningAccounts == nil {
		return nil
	}
	return i.getSigningAccounts()
}

func (i *testRuntimeInterface) Log(message string) {
	i.log(message)
}

func (i *testRuntimeInterface) EmitEvent(event flow.Event) {
	i.emitEvent(event)
}

func TestRuntimeImport(t *testing.T) {

	runtime := NewInterpreterRuntime()

	importedScript := []byte(`
       fun answer(): Int {
           return 42
		}
	`)

	script := []byte(`
       import "imported"

       fun main(): Int {
           let answer = answer()
           if answer != 42 {
               panic("?!")
           }
           return answer
		}
	`)

	runtimeInterface := &testRuntimeInterface{
		resolveImport: func(location Location) (bytes []byte, err error) {
			switch location {
			case StringLocation("imported"):
				return importedScript, nil
			default:
				return nil, fmt.Errorf("unknown import location: %s", location)
			}
		},
	}

	value, err := runtime.ExecuteScript(script, runtimeInterface, nil)
	assert.Nil(t, err)
	assert.Equal(t, big.NewInt(42), value)
}

func TestRuntimeInvalidMainMissingAccount(t *testing.T) {

	runtime := NewInterpreterRuntime()

	script := []byte(`
       fun main(): Int {
           return 42
		}
	`)

	runtimeInterface := &testRuntimeInterface{
		getSigningAccounts: func() []flow.Address {
			return []flow.Address{[20]byte{42}}
		},
	}

	_, err := runtime.ExecuteScript(script, runtimeInterface, nil)
	assert.Error(t, err)
}

func TestRuntimeMainWithAccount(t *testing.T) {

	runtime := NewInterpreterRuntime()

	script := []byte(`
       fun main(account: Account): Int {
           log(account.address)
           return 42
		}
	`)

	var loggedMessage string

	runtimeInterface := &testRuntimeInterface{
		getValue: func(controller, owner, key []byte) (value []byte, err error) {
			return nil, nil
		},
		setValue: func(controller, owner, key, value []byte) (err error) {
			return nil
		},
		getSigningAccounts: func() []flow.Address {
			return []flow.Address{[20]byte{42}}
		},
		log: func(message string) {
			loggedMessage = message
		},
	}

	value, err := runtime.ExecuteScript(script, runtimeInterface, nil)

	assert.Nil(t, err)
	assert.Equal(t, big.NewInt(42), value)
	assert.Equal(t, `"2a00000000000000000000000000000000000000"`, loggedMessage)
}

func TestRuntimeStorage(t *testing.T) {

	runtime := NewInterpreterRuntime()

	script := []byte(`
       fun main(account: Account) {
           log(account.storage[Int])

           account.storage[Int] = 42
           log(account.storage[Int])

           account.storage[[Int]] = [1, 2, 3]
           log(account.storage[[Int]])

           account.storage[String] = "xyz"
           log(account.storage[String])
       }
	`)

	storedValues := map[string][]byte{}

	var loggedMessages []string

	runtimeInterface := &testRuntimeInterface{
		getValue: func(controller, owner, key []byte) (value []byte, err error) {
			return storedValues[string(key)], nil
		},
		setValue: func(controller, owner, key, value []byte) (err error) {
			storedValues[string(key)] = value
			return nil
		},
		getSigningAccounts: func() []flow.Address {
			return []flow.Address{[20]byte{42}}
		},
		log: func(message string) {
			loggedMessages = append(loggedMessages, message)
		},
	}

	_, err := runtime.ExecuteScript(script, runtimeInterface, nil)

	require.Nil(t, err)

	assert.Equal(t, []string{"nil", "42", "[1, 2, 3]", `"xyz"`}, loggedMessages)
}

func TestRuntimeStorageMultipleTransactions(t *testing.T) {

	runtime := NewInterpreterRuntime()

	script := []byte(`
       fun main(account: Account) {
           log(account.storage[[String]])
           account.storage[[String]] = ["A", "B"]
       }
	`)

	var loggedMessages []string
	var storedValue []byte

	runtimeInterface := &testRuntimeInterface{
		getValue: func(controller, owner, key []byte) (value []byte, err error) {
			return storedValue, nil
		},
		setValue: func(controller, owner, key, value []byte) (err error) {
			storedValue = value
			return nil
		},
		getSigningAccounts: func() []flow.Address {
			return []flow.Address{[20]byte{42}}
		},
		log: func(message string) {
			loggedMessages = append(loggedMessages, message)
		},
	}

	_, err := runtime.ExecuteScript(script, runtimeInterface, nil)
	assert.Nil(t, err)

	_, err = runtime.ExecuteScript(script, runtimeInterface, nil)
	assert.Nil(t, err)

	assert.Equal(t, []string{"nil", `["A", "B"]`}, loggedMessages)
}

// TestRuntimeStorageMultipleTransactionsStructures tests a function call
// of a stored structure declared in an imported program
//
func TestRuntimeStorageMultipleTransactionsStructures(t *testing.T) {

	runtime := NewInterpreterRuntime()

	deepThought := []byte(`
       struct DeepThought {
           fun answer(): Int {
               return 42
           }
       }
	`)

	script1 := []byte(`
	   import "deep-thought"

       fun main(account: Account) {
           account.storage[DeepThought] = DeepThought()

           log(account.storage[DeepThought])
       }
	`)

	script2 := []byte(`
	   import "deep-thought"

       fun main(account: Account): Int {
           log(account.storage[DeepThought])

           let computer = account.storage[DeepThought]
               ?? panic("missing computer")

           return computer.answer()
       }
	`)

	var loggedMessages []string
	var storedValue []byte

	runtimeInterface := &testRuntimeInterface{
		resolveImport: func(location Location) (bytes []byte, err error) {
			switch location {
			case StringLocation("deep-thought"):
				return deepThought, nil
			default:
				return nil, fmt.Errorf("unknown import location: %s", location)
			}
		},
		getValue: func(controller, owner, key []byte) (value []byte, err error) {
			return storedValue, nil
		},
		setValue: func(controller, owner, key, value []byte) (err error) {
			storedValue = value
			return nil
		},
		getSigningAccounts: func() []flow.Address {
			return []flow.Address{[20]byte{42}}
		},
		log: func(message string) {
			loggedMessages = append(loggedMessages, message)
		},
	}

	_, err := runtime.ExecuteScript(script1, runtimeInterface, nil)
	assert.Nil(t, err)

	answer, err := runtime.ExecuteScript(script2, runtimeInterface, nil)
	assert.Nil(t, err)
	assert.Equal(t, big.NewInt(42), answer)
}

func TestRuntimeStorageMultipleTransactionsInt(t *testing.T) {

	runtime := NewInterpreterRuntime()

	script1 := []byte(`
	  fun main(account: Account) {
	      account.storage[Int] = 42
	  }
	`)

	script2 := []byte(`
	  fun main(account: Account): Int {
	      return account.storage[Int] ?? panic("stored value is nil")
	  }
	`)

	var loggedMessages []string
	var storedValue []byte

	runtimeInterface := &testRuntimeInterface{
		getValue: func(controller, owner, key []byte) (value []byte, err error) {
			return storedValue, nil
		},
		setValue: func(controller, owner, key, value []byte) (err error) {
			storedValue = value
			return nil
		},
		getSigningAccounts: func() []flow.Address {
			return []flow.Address{[20]byte{42}}
		},
		log: func(message string) {
			loggedMessages = append(loggedMessages, message)
		},
	}

	_, err := runtime.ExecuteScript(script1, runtimeInterface, nil)
	assert.Nil(t, err)

	result, err := runtime.ExecuteScript(script2, runtimeInterface, nil)
	assert.Equal(t, big.NewInt(42), result)
	assert.Nil(t, err)
}

// TestRuntimeCompositeFunctionInvocationFromImportingProgram checks
// that member functions of imported composites can be invoked from an importing program.
// See https://github.com/dapperlabs/flow-go/issues/838
//
func TestRuntimeCompositeFunctionInvocationFromImportingProgram(t *testing.T) {

	runtime := NewInterpreterRuntime()

	imported := []byte(`
      // function must have arguments
      fun x(x: Int) {}

      // invocation must be in composite
      struct Y {
        fun x() {
          x(x: 1)
        }
      }
    `)

	script1 := []byte(`
      import Y from "imported"

      fun main(account: Account) {
	      account.storage[Y] = Y()
	  }
    `)

	script2 := []byte(`
      import Y from "imported"

      fun main(account: Account) {
          let y = account.storage[Y] ?? panic("stored value is nil")
          y.x()
      }
    `)

	var storedValue []byte

	runtimeInterface := &testRuntimeInterface{
		resolveImport: func(location Location) (bytes []byte, err error) {
			switch location {
			case StringLocation("imported"):
				return imported, nil
			default:
				return nil, fmt.Errorf("unknown import location: %s", location)
			}
		},
		getValue: func(controller, owner, key []byte) (value []byte, err error) {
			return storedValue, nil
		},
		setValue: func(controller, owner, key, value []byte) (err error) {
			storedValue = value
			return nil
		},
		getSigningAccounts: func() []flow.Address {
			return []flow.Address{[20]byte{42}}
		},
	}

	_, err := runtime.ExecuteScript(script1, runtimeInterface, nil)
	assert.Nil(t, err)

	_, err = runtime.ExecuteScript(script2, runtimeInterface, nil)
	assert.Nil(t, err)
}

func TestRuntimeResourceContractUseThroughReference(t *testing.T) {

	runtime := NewInterpreterRuntime()

	imported := []byte(`
      resource R {
        fun x() {
          log("x!")
        }
      }

      fun createR(): <-R {
          return <- create R()
      }
    `)

	script1 := []byte(`
      import R, createR from "imported"

      fun main(account: Account) {
          var r: <-R? <- createR()
	      account.storage[R] <-> r
          if r != nil {
             panic("already initialized")
          }
          destroy r
	  }
    `)

	script2 := []byte(`
      import R from "imported"

      fun main(account: Account) {
          let ref = &account.storage[R] as R
          ref.x()
      }
    `)

	storedValues := map[string][]byte{}

	var loggedMessages []string

	runtimeInterface := &testRuntimeInterface{
		resolveImport: func(location Location) (bytes []byte, err error) {
			switch location {
			case StringLocation("imported"):
				return imported, nil
			default:
				return nil, fmt.Errorf("unknown import location: %s", location)
			}
		},
		getValue: func(controller, owner, key []byte) (value []byte, err error) {
			return storedValues[string(key)], nil
		},
		setValue: func(controller, owner, key, value []byte) (err error) {
			storedValues[string(key)] = value
			return nil
		},
		getSigningAccounts: func() []flow.Address {
			return []flow.Address{[20]byte{42}}
		},
		log: func(message string) {
			loggedMessages = append(loggedMessages, message)
		},
	}

	_, err := runtime.ExecuteScript(script1, runtimeInterface, nil)
	if !assert.Nil(t, err) {
		assert.FailNow(t, errors.UnrollChildErrors(err))
	}

	_, err = runtime.ExecuteScript(script2, runtimeInterface, nil)
	if !assert.Nil(t, err) {
		assert.FailNow(t, errors.UnrollChildErrors(err))
	}

	assert.Equal(t, []string{"\"x!\""}, loggedMessages)
}

func TestRuntimeResourceContractUseThroughStoredReference(t *testing.T) {

	runtime := NewInterpreterRuntime()

	imported := []byte(`
      resource R {
        fun x() {
          log("x!")
        }
      }

      fun createR(): <-R {
          return <- create R()
      }
    `)

	script1 := []byte(`
      import R, createR from "imported"

      fun main(account: Account) {
          var r: <-R? <- createR()
	      account.storage[R] <-> r
          if r != nil {
             panic("already initialized")
          }
          destroy r

          account.storage[&R] = &account.storage[R] as R
	  }
    `)

	script2 := []byte(`
	 import R from "imported"

	 fun main(account: Account) {
	     let ref = account.storage[&R] ?? panic("no R ref")
	     ref.x()
	 }
	`)

	storedValues := map[string][]byte{}

	var loggedMessages []string

	runtimeInterface := &testRuntimeInterface{
		resolveImport: func(location Location) (bytes []byte, err error) {
			switch location {
			case StringLocation("imported"):
				return imported, nil
			default:
				return nil, fmt.Errorf("unknown import location: %s", location)
			}
		},
		getValue: func(controller, owner, key []byte) (value []byte, err error) {
			return storedValues[string(key)], nil
		},
		setValue: func(controller, owner, key, value []byte) (err error) {
			storedValues[string(key)] = value
			return nil
		},
		getSigningAccounts: func() []flow.Address {
			return []flow.Address{[20]byte{42}}
		},
		log: func(message string) {
			loggedMessages = append(loggedMessages, message)
		},
	}

	_, err := runtime.ExecuteScript(script1, runtimeInterface, nil)
	if !assert.Nil(t, err) {
		assert.FailNow(t, errors.UnrollChildErrors(err))
	}

	_, err = runtime.ExecuteScript(script2, runtimeInterface, nil)
	if !assert.Nil(t, err) {
		assert.FailNow(t, errors.UnrollChildErrors(err))
	}

	assert.Equal(t, []string{"\"x!\""}, loggedMessages)
}

func TestRuntimeResourceContractWithInterface(t *testing.T) {

	runtime := NewInterpreterRuntime()

	imported1 := []byte(`
      resource interface RI {
        fun x()
      }
    `)

	imported2 := []byte(`
      import RI from "imported1"

      resource R: RI {
        fun x() {
          log("x!")
        }
      }

      fun createR(): <-R {
          return <- create R()
      }
    `)

	script1 := []byte(`
	  import RI from "imported1"
      import R, createR from "imported2"

      fun main(account: Account) {
          var r: <-R? <- createR()
	      account.storage[R] <-> r
          if r != nil {
             panic("already initialized")
          }
          destroy r

          account.storage[&RI] = &account.storage[R] as RI
	  }
    `)

	// TODO: Get rid of the requirement that the underlying type must be imported.
	//   This requires properly initializing Interpreter.CompositeFunctions.
	//   Also initialize Interpreter.DestructorFunctions

	script2 := []byte(`
	  import RI from "imported1"
      import R from "imported2"

	  fun main(account: Account) {
	      let ref = account.storage[&RI] ?? panic("no RI ref")
	      ref.x()
	  }
	`)

	storedValues := map[string][]byte{}

	var loggedMessages []string

	runtimeInterface := &testRuntimeInterface{
		resolveImport: func(location Location) (bytes []byte, err error) {
			switch location {
			case StringLocation("imported1"):
				return imported1, nil
			case StringLocation("imported2"):
				return imported2, nil
			default:
				return nil, fmt.Errorf("unknown import location: %s", location)
			}
		},
		getValue: func(controller, owner, key []byte) (value []byte, err error) {
			return storedValues[string(key)], nil
		},
		setValue: func(controller, owner, key, value []byte) (err error) {
			storedValues[string(key)] = value
			return nil
		},
		getSigningAccounts: func() []flow.Address {
			return []flow.Address{[20]byte{42}}
		},
		log: func(message string) {
			loggedMessages = append(loggedMessages, message)
		},
	}

	_, err := runtime.ExecuteScript(script1, runtimeInterface, nil)
	if !assert.Nil(t, err) {
		assert.FailNow(t, errors.UnrollChildErrors(err))
	}

	_, err = runtime.ExecuteScript(script2, runtimeInterface, nil)
	if !assert.Nil(t, err) {
		assert.FailNow(t, errors.UnrollChildErrors(err))
	}

	assert.Equal(t, []string{"\"x!\""}, loggedMessages)
}

func TestParseAndCheckProgram(t *testing.T) {
	t.Run("ValidProgram", func(t *testing.T) {
		runtime := NewInterpreterRuntime()

		script := []byte("fun test(): Int { return 42 }")
		runtimeInterface := &testRuntimeInterface{}

		err := runtime.ParseAndCheckProgram(script, runtimeInterface, nil)
		assert.Nil(t, err)
	})

	t.Run("InvalidSyntax", func(t *testing.T) {
		runtime := NewInterpreterRuntime()

		script := []byte("invalid syntax")
		runtimeInterface := &testRuntimeInterface{}

		err := runtime.ParseAndCheckProgram(script, runtimeInterface, nil)
		assert.NotNil(t, err)
	})

	t.Run("InvalidSemantics", func(t *testing.T) {
		runtime := NewInterpreterRuntime()

		script := []byte(`let a: Int = "b"`)
		runtimeInterface := &testRuntimeInterface{}

		err := runtime.ParseAndCheckProgram(script, runtimeInterface, nil)
		assert.NotNil(t, err)
	})
}

<<<<<<< HEAD
func TestRuntimeSyntaxError(t *testing.T) {

	runtime := NewInterpreterRuntime()

	script := []byte(`
      fun main(account: Account): String {
          return "Hello World!
      }
	`)

	runtimeInterface := &testRuntimeInterface{
		getSigningAccounts: func() []flow.Address {
			return []flow.Address{[20]byte{42}}
		},
	}

	_, err := runtime.ExecuteScript(script, runtimeInterface, nil)

	assert.Error(t, err)
=======
func TestRuntimeStorageChanges(t *testing.T) {

	runtime := NewInterpreterRuntime()

	imported := []byte(`
      resource X {
          var x: Int
          init() {
              self.x = 0
          }
      }

      fun createX(): <-X {
          return <-create X()
      }
    `)

	script1 := []byte(`
	  import X, createX from "imported"

      fun main(account: Account) {
          var x: <-X? <- createX()
          account.storage[X] <-> x
          destroy x

          let ref = &account.storage[X] as X
          ref.x = 1
	  }
    `)

	script2 := []byte(`
	  import X from "imported"

	  fun main(account: Account) {
	      let ref = &account.storage[X] as X
          log(ref.x)
	  }
	`)

	storedValues := map[string][]byte{}

	var loggedMessages []string

	runtimeInterface := &testRuntimeInterface{
		resolveImport: func(location Location) (bytes []byte, err error) {
			switch location {
			case StringLocation("imported"):
				return imported, nil
			default:
				return nil, fmt.Errorf("unknown import location: %s", location)
			}
		},
		getValue: func(controller, owner, key []byte) (value []byte, err error) {
			return storedValues[string(key)], nil
		},
		setValue: func(controller, owner, key, value []byte) (err error) {
			storedValues[string(key)] = value
			return nil
		},
		getSigningAccounts: func() []flow.Address {
			return []flow.Address{[20]byte{42}}
		},
		log: func(message string) {
			loggedMessages = append(loggedMessages, message)
		},
	}

	_, err := runtime.ExecuteScript(script1, runtimeInterface, nil)
	if !assert.Nil(t, err) {
		assert.FailNow(t, errors.UnrollChildErrors(err))
	}

	_, err = runtime.ExecuteScript(script2, runtimeInterface, nil)
	if !assert.Nil(t, err) {
		assert.FailNow(t, errors.UnrollChildErrors(err))
	}

	assert.Equal(t, []string{"1"}, loggedMessages)
>>>>>>> 6ff9646e
}<|MERGE_RESOLUTION|>--- conflicted
+++ resolved
@@ -719,7 +719,6 @@
 	})
 }
 
-<<<<<<< HEAD
 func TestRuntimeSyntaxError(t *testing.T) {
 
 	runtime := NewInterpreterRuntime()
@@ -739,7 +738,8 @@
 	_, err := runtime.ExecuteScript(script, runtimeInterface, nil)
 
 	assert.Error(t, err)
-=======
+}
+
 func TestRuntimeStorageChanges(t *testing.T) {
 
 	runtime := NewInterpreterRuntime()
@@ -818,5 +818,4 @@
 	}
 
 	assert.Equal(t, []string{"1"}, loggedMessages)
->>>>>>> 6ff9646e
 }