package sema

import (
	"github.com/dapperlabs/flow-go/pkg/language/runtime/ast"
)

func (checker *Checker) VisitEmitStatement(statement *ast.EmitStatement) ast.Repr {
	typ := checker.checkInvocationExpression(statement.InvocationExpression)

<<<<<<< HEAD
	if !typ.IsInvalidType() {
		// check that emitted expression is an event
		if _, isEventType := typ.(*EventType); !isEventType {
			checker.report(&EmitNonEventError{
				Type: typ,
				Range: ast.Range{
					StartPos: statement.StartPosition(),
					EndPos:   statement.EndPosition(),
				},
			})
		}
=======
	if IsInvalidType(typ) {
		return nil
	}

	// check that emitted expression is an event
	if _, isEventType := typ.(*EventType); !isEventType {
		checker.report(&EmitNonEventError{
			Type: typ,
			Range: ast.Range{
				StartPos: statement.StartPosition(),
				EndPos:   statement.EndPosition(),
			},
		})
>>>>>>> ad089081
	}

	return nil
}<|MERGE_RESOLUTION|>--- conflicted
+++ resolved
@@ -7,20 +7,7 @@
 func (checker *Checker) VisitEmitStatement(statement *ast.EmitStatement) ast.Repr {
 	typ := checker.checkInvocationExpression(statement.InvocationExpression)
 
-<<<<<<< HEAD
-	if !typ.IsInvalidType() {
-		// check that emitted expression is an event
-		if _, isEventType := typ.(*EventType); !isEventType {
-			checker.report(&EmitNonEventError{
-				Type: typ,
-				Range: ast.Range{
-					StartPos: statement.StartPosition(),
-					EndPos:   statement.EndPosition(),
-				},
-			})
-		}
-=======
-	if IsInvalidType(typ) {
+	if typ.IsInvalidType() {
 		return nil
 	}
 
@@ -33,7 +20,6 @@
 				EndPos:   statement.EndPosition(),
 			},
 		})
->>>>>>> ad089081
 	}
 
 	return nil
